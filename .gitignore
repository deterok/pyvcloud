--- conflicted
+++ resolved
@@ -67,13 +67,7 @@
 **/auto.*
 
 # envparse file
-<<<<<<< HEAD
-.env
-.env-dev
-.env-lab
-=======
 .env*
->>>>>>> 0d802e85
 
 tmp.xml
 pyvcloud.log*
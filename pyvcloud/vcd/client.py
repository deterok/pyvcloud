# VMware vCloud Director Python SDK
# Copyright (c) 2017-2018 VMware, Inc. All Rights Reserved.
#
# Licensed under the Apache License, Version 2.0 (the "License");
# you may not use this file except in compliance with the License.
# You may obtain a copy of the License at
#
#     http://www.apache.org/licenses/LICENSE-2.0
#
# Unless required by applicable law or agreed to in writing, software
# distributed under the License is distributed on an "AS IS" BASIS,
# WITHOUT WARRANTIES OR CONDITIONS OF ANY KIND, either express or implied.
# See the License for the specific language governing permissions and
# limitations under the License.

import asyncio
<<<<<<< HEAD
import aiohttp
=======
>>>>>>> 43688247
from datetime import datetime
from datetime import timedelta
from distutils.version import StrictVersion
from enum import Enum
import json
import logging
import logging.handlers as handlers
from pathlib import Path
import sys
import time
import urllib

from lxml import etree
from lxml import objectify
import requests

from pyvcloud.vcd.exceptions import AccessForbiddenException, \
    BadRequestException, ClientException, ConflictException, \
    EntityNotFoundException, InternalServerException, \
    InvalidContentLengthException, MethodNotAllowedException, \
    MissingLinkException, MissingRecordException, MultipleLinksException, \
    MultipleRecordsException, NotAcceptableException, NotFoundException, \
    OperationNotSupportedException, RequestTimeoutException,\
    TaskTimeoutException, UnauthorizedException, UnknownApiException, \
    UnsupportedMediaTypeException, VcdException, VcdResponseException, \
    VcdTaskException  # NOQA

SIZE_1MB = 1024 * 1024

NSMAP = {
    'ovf':
    'http://schemas.dmtf.org/ovf/envelope/1',
    'ovfenv':
    'http://schemas.dmtf.org/ovf/environment/1',
    'rasd':
    'http://schemas.dmtf.org/wbem/wscim/1/cim-schema/'
    '2/CIM_ResourceAllocationSettingData',
    'vcloud':
    'http://www.vmware.com/vcloud/v1.5',
    've':
    'http://www.vmware.com/schema/ovfenv',
    'vmw':
    'http://www.vmware.com/schema/ovf',
    'vmext':
    'http://www.vmware.com/vcloud/extension/v1.5',
    'xs':
    'http://www.w3.org/2001/XMLSchema',
    'xsi':
    'http://www.w3.org/2001/XMLSchema-instance'
}

# Convenience objects for building vCloud API XML objects
E = objectify.ElementMaker(
    annotate=False,
    namespace=NSMAP['vcloud'],
    nsmap={
        None: NSMAP['vcloud'],
        'xsi': NSMAP['xsi'],
        'xs': NSMAP['xs'],
        'ovf': NSMAP['ovf']
    })

E_VMEXT = objectify.ElementMaker(
    annotate=False,
    namespace=NSMAP['vmext'],
    nsmap={
        None: NSMAP['vcloud'],
        'vmext': NSMAP['vmext']
    })

E_OVF = objectify.ElementMaker(
    annotate=False, namespace=NSMAP['ovf'], nsmap={None: NSMAP['ovf']})

E_RASD = objectify.ElementMaker(
    annotate=False,
    namespace=NSMAP['rasd'],
    nsmap={
        None: NSMAP['rasd'],
        'vcloud': NSMAP['vcloud']
    })


class ApiVersion(Enum):
    VERSION_29 = '29.0'
    VERSION_30 = '30.0'
    VERSION_31 = '31.0'
    VERSION_32 = '32.0'


# Important! Values must be listed in ascending order.
API_CURRENT_VERSIONS = [
    ApiVersion.VERSION_29.value, ApiVersion.VERSION_30.value,
    ApiVersion.VERSION_31.value, ApiVersion.VERSION_32.value
]


class EdgeGatewayType(Enum):
    NSXV_BACKED = 'NSXV_BACKED'
    NSXT_BACKED = 'NSXT_BACKED'
    NSXT_IMPORTED = 'NSXT_IMPORTED'


class IpAddressMode(Enum):
    DHCP = 'DHCP'
    POOL = 'POOL'
    MANUAL = 'MANUAL'
    NONE = 'NONE'


class VmNicProperties(Enum):
    INDEX = 'index'
    CONNECTED = 'connected'
    PRIMARY = 'primary'
    NETWORK = 'network'
    IP_ADDRESS_MODE = 'ip_address_mode'
    IP_ADDRESS = 'ip_address'
    ADAPTER_TYPE = 'adapter_type'


VCLOUD_STATUS_MAP = {
    -1: "Could not be created",
    0: "Unresolved",
    1: "Resolved",
    2: "Deployed",
    3: "Suspended",
    4: "Powered on",
    5: "Waiting for user input",
    6: "Unknown state",
    7: "Unrecognized state",
    8: "Powered off",
    9: "Inconsistent state",
    10: "Children do not all have the same status",
    11: "Upload initiated, OVF descriptor pending",
    12: "Upload initiated, copying contents",
    13: "Upload initiated , disk contents pending",
    14: "Upload has been quarantined",
    15: "Upload quarantine period has expired"
}


class BasicLoginCredentials(object):
    def __init__(self, user, org, password):
        self.user = user
        self.org = org
        self.password = password


class RelationType(Enum):
    ADD = 'add'
    ALTERNATE = 'alternate'
    CONSOLIDATE = 'consolidate'
    CONTROL_ACCESS = 'controlAccess'
    CONVERT_TO_ADVANCED_GATEWAY = 'edgeGateway:convertToAdvancedGateway'
    DEPLOY = 'deploy'
    DISABLE = 'disable'
    DISABLE_GATEWAY_DISTRIBUTED_ROUTING = \
        'edgeGateway:disableDistributedRouting'
    DISCARD_SUSPENDED_STATE = 'discardState'
    DISK_ATTACH = 'disk:attach'
    DISK_DETACH = 'disk:detach'
    DOWN = 'down'
    DOWN_EXTENSIBILITY = 'down:extensibility'
    DOWNLOAD_DEFAULT = 'download:default'
    DOWNLOAD_OVA_DEFAULT = 'download:ovaDefault'
    EDGE_GATEWAYS = 'edgeGateways'
    EDIT = 'edit'
    EJECT_MEDIA = 'media:ejectMedia'
    ENABLE = 'enable'
    ENABLE_GATEWAY_DISTRIBUTED_ROUTING =\
        'edgeGateway:enableDistributedRouting'
    ENTER_MAINTENANCE_MODE = 'enterMaintenanceMode'
    EXIT_MAINTENANCE_MODE = 'exitMaintenanceMode'
    GATEWAY_REDEPLOY = 'edgeGateway:redeploy'
    GATEWAY_SYNC_SYSLOG_SETTINGS = 'edgeGateway:syncSyslogSettings'
    GATEWAY_SYS_SERVER_SETTING_IP = 'edgeGateway:configureSyslogServerSettings'
    GATEWAY_UPDATE_PROPERTIES = 'edgeGateway:updateProperties'
    INSERT_MEDIA = 'media:insertMedia'
    INSTALL_VMWARE_TOOLS = 'installVmwareTools'
    LINK_TO_TEMPLATE = 'linkToTemplate'
    MIGRATE_VMS = 'migrateVms'
    MODIFY_FORM_FACTOR = 'edgeGateway:modifyFormFactor'
    NEXT_PAGE = 'nextPage'
    ORG_VDC_NETWORKS = 'orgVdcNetworks'
    POWER_OFF = 'power:powerOff'
    POWER_ON = 'power:powerOn'
    POWER_REBOOT = 'power:reboot'
    POWER_RESET = 'power:reset'
    POWER_SHUTDOWN = 'power:shutdown'
    POWER_SUSPEND = 'power:suspend'
    PUBLISH = 'publish'
    RECOMPOSE = 'recompose'
    REMOVE = 'remove'
    REPAIR = 'repair'
    RIGHTS = 'rights'
    RESOURCE_POOL_VM_LIST = 'resourcePoolVmList'
    SNAPSHOT_CREATE = 'snapshot:create'
    SNAPSHOT_REVERT_TO_CURRENT = 'snapshot:revertToCurrent'
    SNAPSHOT_REMOVE_ALL = 'snapshot:removeAll'
    TASK_CANCEL = 'task:cancel'
    UNDEPLOY = 'undeploy'
    UNLINK_FROM_TEMPLATE = 'unlinkFromTemplate'
    UNREGISTER = 'unregister'
    UP = 'up'
    UPDATE_RESOURCE_POOLS = 'update:resourcePools'
    UPGRADE = 'upgrade'
    VDC_ROUTED_CONVERT_TO_DISTRIBUTED_INTERFACE = \
        'orgVdcNetwork:convertToDistributedInterface'
    VDC_ROUTED_CONVERT_TO_SUB_INTERFACE = 'orgVdcNetwork:convertToSubInterface'
    VDC_ROUTED_CONVERT_TO_INTERNAL_INTERFACE = \
        'orgVdcNetwork:convertToInternalInterface'


class ResourceType(Enum):
    """Contains resource type names."""

    ACL_RULE = 'aclRule'
    ADMIN_API_DEFINITION = 'adminApiDefinition'
    ADMIN_ALLOCATED_EXTERNAL_ADDRESS = 'adminAllocatedExternalAddress'
    ADMIN_CATALOG = 'adminCatalog'
    ADMIN_CATALOG_ITEM = 'adminCatalogItem'
    ADMIN_DISK = 'adminDisk'
    ADMIN_EVENT = 'adminEvent'
    ADMIN_FILE_DESCRIPTOR = 'adminFileDescriptor'
    ADMIN_GROUP = 'adminGroup'
    ADMIN_MEDIA = 'adminMedia'
    ADMIN_ORG_NETWORK = 'adminOrgNetwork'
    ADMIN_ORG_VDC = 'adminOrgVdc'
    ADMIN_ORG_VDC_STORAGE_PROFILE = 'adminOrgVdcStorageProfile'
    ADMIN_ROLE = 'adminRole'
    ADMIN_SERVICE = 'adminService'
    ADMIN_SHADOW_VM = 'adminShadowVM'
    ADMIN_TASK = 'adminTask'
    ADMIN_USER = 'adminUser'
    ADMIN_VAPP = 'adminVApp'
    ADMIN_VAPP_NETWORK = 'adminVAppNetwork'
    ADMIN_VAPP_TEMPLATE = 'adminVAppTemplate'
    ADMIN_VM = 'adminVM'
    ADMIN_VM_DISK_RELATION = 'adminVMDiskRelation'
    ALLOCATED_EXTERNAL_ADDRESS = 'allocatedExternalAddress'
    API_DEFINITION = 'apiDefinition'
    API_FILTER = 'apiFilter'
    BLOCKING_TASK = 'blockingTask'
    CATALOG = 'catalog'
    CATALOG_ITEM = 'catalogItem'
    CELL = 'cell'
    CONDITION = 'condition'
    DATASTORE = 'datastore'
    DATASTORE_PROVIDER_VDC_RELATION = 'datastoreProviderVdcRelation'
    DISK = 'disk'
    DV_SWITCH = 'dvSwitch'
    EDGE_GATEWAY = 'edgeGateway'
    EVENT = 'event'
    EXTERNAL_LOCALIZATION = 'externalLocalization'
    EXTERNAL_NETWORK = 'externalNetwork'
    FILE_DESCRIPTOR = 'fileDescriptor'
    FROM_CLOUD_TUNNEL = 'fromCloudTunnel'
    GROUP = 'group'
    HOST = 'host'
    MEDIA = 'media'
    NETWORK_POOL = 'networkPool'
    NSXT_MANAGER = 'nsxTManager'
    ORGANIZATION = 'organization'
    ORG_NETWORK = 'orgNetwork'
    ORG_VDC = 'orgVdc'
    ORG_VDC_NETWORK = 'orgVdcNetwork'
    ORG_VDC_RESOURCE_POOL_RELATION = 'orgVdcResourcePoolRelation'
    ORG_VDC_STORAGE_PROFILE = 'orgVdcStorageProfile'
    PORT_GROUP = 'portgroup'
    PROVIDER_VDC = 'providerVdc'
    PROVIDER_VDC_RESOURCE_POOL_RELATION = 'providerVdcResourcePoolRelation'
    PROVIDER_VDC_STORAGE_PROFILE = 'providerVdcStorageProfile'
    RESOURCE_CLASS = 'resourceClass'
    RESOURCE_CLASS_ACTION = 'resourceClassAction'
    RESOURCE_POOL = 'resourcePool'
    RESOURCE_POOL_VM_LIST = 'resourcePoolVmList'
    RIGHT = 'right'
    ROLE = 'role'
    SERVICE = 'service'
    SERVICE_LINK = 'serviceLink'
    SERVICE_RESOURCE = 'serviceResource'
    STRANDED_ITEM = 'strandedItem'
    STRANDED_USER = 'strandedUser'
    TASK = 'task'
    TO_CLOUD_TUNNEL = 'toCloudTunnel'
    USER = 'user'
    VAPP = 'vApp'
    VAPP_NETWORK = 'vAppNetwork'
    VAPP_ORG_VDC_NETWORK_RELATION = 'vAppOrgVdcNetworkRelation'
    VAPP_TEMPLATE = 'vAppTemplate'
    VIRTUAL_CENTER = 'virtualCenter'
    VM = 'vm'
    VM_DISK_RELATION = 'vmDiskRelation'
    VM_GROUPS = 'vmGroups'
    VM_GROUP_VMS = 'vmGroupVms'


RESOURCE_TYPES = [r.value for r in ResourceType]


class EntityType(Enum):
    ADMIN = 'application/vnd.vmware.admin.vcloud+xml'
    ADMIN_CATALOG = 'application/vnd.vmware.admin.catalog+xml'
    ADMIN_ORG = 'application/vnd.vmware.admin.organization+xml'
    ADMIN_SERVICE = 'application/vnd.vmware.admin.service+xml'
    ALLOCATED_NETWORK_ADDRESS = \
        'application/vnd.vmware.vcloud.allocatedNetworkAddress+xml'
    AMQP_SETTINGS = 'application/vnd.vmware.admin.amqpSettings+xml'
    API_EXTENSIBILITY = 'application/vnd.vmware.vcloud.apiextensibility+xml'
    APPLICATION_BINARY = 'application/binary'
    CATALOG = 'application/vnd.vmware.vcloud.catalog+xml'
    CAPTURE_VAPP_PARAMS = \
        'application/vnd.vmware.vcloud.captureVAppParams+xml'
    COMPOSE_VAPP_PARAMS = \
        'application/vnd.vmware.vcloud.composeVAppParams+xml'
    CONTROL_ACCESS_PARAMS = 'application/vnd.vmware.vcloud.controlAccess+xml'
    DEFAULT_CONTENT_TYPE = 'application/*+xml'
    DEPLOY = 'application/vnd.vmware.vcloud.deployVAppParams+xml'
    DISK = 'application/vnd.vmware.vcloud.disk+xml'
    DISK_ATTACH_DETACH_PARAMS = \
        'application/vnd.vmware.vcloud.diskAttachOrDetachParams+xml'
    DISK_CREATE_PARMS = 'application/vnd.vmware.vcloud.diskCreateParams+xml'
    EDGE_GATEWAY = 'application/vnd.vmware.admin.edgeGateway+xml'
    EDGE_GATEWAY_FORM_FACTOR = \
        'application/vnd.vmware.vcloud.edgeGatewayFormFactor+xml'
    EDGE_GATEWAY_SERVICE_CONFIGURATION = \
        'application/vnd.vmware.admin.edgeGatewayServiceConfiguration+xml'
    EDGE_GATEWAY_SYS_LOG_SERVER_IP = \
        'application/vnd.vmware.vcloud.SyslogSettings+xml'
    EXTENSION = 'application/vnd.vmware.admin.vmwExtension+xml'
    EXTENSION_SERVICES = 'application/vnd.vmware.admin.extensionServices+xml'
    EXTERNAL_NETWORK = 'application/vnd.vmware.admin.vmwexternalnet+xml'
    EXTERNAL_NETWORK_REFS = \
        'application/vnd.vmware.admin.vmwExternalNetworkReferences+xml'
    INSTANTIATE_VAPP_TEMPLATE_PARAMS = \
        'application/vnd.vmware.vcloud.instantiateVAppTemplateParams+xml'
    LEASE_SETTINGS = 'application/vnd.vmware.vcloud.leaseSettingsSection+xml'
    MEDIA = 'application/vnd.vmware.vcloud.media+xml'
    MEDIA_INSERT_OR_EJECT_PARAMS = \
        'application/vnd.vmware.vcloud.mediaInsertOrEjectParams+xml'
    METADATA = 'application/vnd.vmware.vcloud.metadata+xml'
    METADATA_VALUE = 'application/vnd.vmware.vcloud.metadata.value+xml'
    NETWORK_CONFIG_SECTION = \
        'application/vnd.vmware.vcloud.networkConfigSection+xml'
    NETWORK_CONNECTION_SECTION = \
        'application/vnd.vmware.vcloud.networkConnectionSection+xml'
    NETWORK_MANAGERS = 'application/vnd.vmware.admin.networkManagers+xml'
    NETWORK_POOL_REFERENCES = \
        'application/vnd.vmware.admin.vmwNetworkPoolReferences+xml'
    NSXT_MANAGER = 'application/vnd.vmware.admin.nsxTmanager+xml'
    ORG = 'application/vnd.vmware.vcloud.org+xml'
    ORG_NETWORK = 'application/vnd.vmware.vcloud.orgNetwork+xml'
    ORG_LIST = 'application/vnd.vmware.vcloud.orgList+xml'
    ORG_RIGHTS = 'application/vnd.vmware.admin.org.rights+xml'
    ORG_VDC_NETWORK = 'application/vnd.vmware.vcloud.orgVdcNetwork+xml'
    OWNER = 'application/vnd.vmware.vcloud.owner+xml'
    PROVIDER_VDC = 'application/vnd.vmware.admin.providervdc+xml'
    PROVIDER_VDC_PARAMS = \
        'application/vnd.vmware.admin.createProviderVdcParams+xml'
    PUBLISH_CATALOG_PARAMS = \
        'application/vnd.vmware.admin.publishCatalogParams+xml'
    QUERY_LIST = 'application/vnd.vmware.vcloud.query.queryList+xml'
    RASD_ITEM = 'application/vnd.vmware.vcloud.rasdItem+xml'
    RASD_ITEMS_LIST = 'application/vnd.vmware.vcloud.rasdItemsList+xml'
    RECOMPOSE_VAPP_PARAMS = \
        'application/vnd.vmware.vcloud.recomposeVAppParams+xml'
    RECORDS = 'application/vnd.vmware.vcloud.query.records+xml'
    REGISTER_VC_SERVER_PARAMS = \
        'application/vnd.vmware.admin.registerVimServerParams+xml'
    RESOURCE_POOL_LIST = \
        'application/vnd.vmware.admin.resourcePoolList+xml'
    RES_POOL_SET_UPDATE_PARAMS = \
        'application/vnd.vmware.admin.resourcePoolSetUpdateParams+xml'
    ROLE = 'application/vnd.vmware.admin.role+xml'
    RIGHT = 'application/vnd.vmware.admin.right+xml'
    RIGHTS = 'application/vnd.vmware.admin.rights+xml'
    SNAPSHOT_CREATE = 'application/vnd.vmware.vcloud.createSnapshotParams+xml'
    SYSTEM_SETTINGS = 'application/vnd.vmware.admin.systemSettings+xml'
    TASK = 'application/vnd.vmware.vcloud.task+xml'
    TASKS_LIST = 'application/vnd.vmware.vcloud.tasksList+xml'
    TEXT_XML = 'text/xml'
    UNDEPLOY = 'application/vnd.vmware.vcloud.undeployVAppParams+xml'
    UPDATE_PROVIDER_VDC_STORAGE_PROFILES = \
        'application/vnd.vmware.admin.updateProviderVdcStorageProfiles+xml'
    UPLOAD_VAPP_TEMPLATE_PARAMS = \
        'application/vnd.vmware.vcloud.uploadVAppTemplateParams+xml'
    USER = 'application/vnd.vmware.admin.user+xml'
    VAPP = 'application/vnd.vmware.vcloud.vApp+xml'
    VAPP_TEMPLATE = 'application/vnd.vmware.vcloud.vAppTemplate+xml'
    VDC = 'application/vnd.vmware.vcloud.vdc+xml'
    VDC_ADMIN = 'application/vnd.vmware.admin.vdc+xml'
    VDC_REFERENCES = 'application/vnd.vmware.admin.vdcReferences+xml'
    VDCS_PARAMS = 'application/vnd.vmware.admin.createVdcParams+xml'
    VIM_SERVER_REFS = 'application/vnd.vmware.admin.vmwVimServerReferences+xml'
    VIRTUAL_CENTER = 'application/vnd.vmware.admin.vmwvirtualcenter+xml'
    VM = 'application/vnd.vmware.vcloud.vm+xml'
    VMS = 'application/vnd.vmware.vcloud.vms+xml'
    VMW_PROVIDER_VDC_RESOURCE_POOL = \
        'application/vnd.vmware.admin.vmwProviderVdcResourcePool+xml'
    VMW_PROVIDER_VDC_RESOURCE_POOL_SET = \
        'application/vnd.vmware.admin.vmwProviderVdcResourcePoolSet+xml'
    VMW_PVDC_STORAGE_PROFILE = \
        'application/vnd.vmware.admin.vmwPvdcStorageProfile+xml'
    VMW_STORAGE_PROFILES = \
        'application/vnd.vmware.admin.vmwStorageProfiles+xml'
    vApp_Network = 'application/vnd.vmware.vcloud.vAppNetwork+xml'


class QueryResultFormat(Enum):
    RECORDS = ('application/vnd.vmware.vcloud.query.records+xml', 'records')
    ID_RECORDS = ('application/vnd.vmware.vcloud.query.idrecords+xml',
                  'idrecords')
    REFERENCES = ('application/vnd.vmware.vcloud.query.references+xml',
                  'references')


class _WellKnownEndpoint(Enum):
    LOGGED_IN_ORG = (RelationType.DOWN, EntityType.ORG.value)
    ORG_VDC = (RelationType.DOWN, EntityType.VDC.value)
    ORG_NETWORK = (RelationType.DOWN, EntityType.ORG_NETWORK.value)
    ORG_CATALOG = (RelationType.DOWN, EntityType.CATALOG.value)
    QUERY_LIST = (RelationType.DOWN, EntityType.QUERY_LIST.value)
    ADMIN = (RelationType.DOWN, EntityType.ADMIN.value)
    API_EXTENSIBILITY = (RelationType.DOWN_EXTENSIBILITY,
                         EntityType.API_EXTENSIBILITY.value)
    EXTENSION = (RelationType.DOWN, EntityType.EXTENSION.value)
    ORG_LIST = (RelationType.DOWN, EntityType.ORG_LIST.value)
    SNAPSHOT_CREATE = (RelationType.SNAPSHOT_CREATE,
                       EntityType.SNAPSHOT_CREATE.value)


class FenceMode(Enum):
    ISOLATED = 'isolated'
    DIRECT = 'direct'
    BRIDGED = 'bridged'
    NAT_ROUTED = 'natRouted'


class LogicalNetworkLinkType(Enum):
    BRIDGED = 0
    INDEPENDENT = 1
    DLR_UPLINK = 2


class NetworkAdapterType(Enum):
    VMXNET = 'VMXNET'
    VMXNET2 = 'VMXNET2'
    VMXNET3 = 'VMXNET3'
    E1000 = 'E1000'
    E1000E = 'E1000E'
    VLANCE = 'PCNet32'


# vCD docs are incomplete about valid Metadata Domain and Visibility values
# Looking at vCD code the following are the only valid combinations, anything
# else will generate a 400 or 500 response from vCD.
# SYSTEM - PRIVATE
# SYSTEM - READONLY
# GENERAL - READWRITE
class MetadataDomain(Enum):
    GENERAL = 'GENERAL'
    SYSTEM = 'SYSTEM'


class MetadataVisibility(Enum):
    PRIVATE = 'PRIVATE'
    READONLY = 'READONLY'
    READ_WRITE = 'READWRITE'


class MetadataValueType(Enum):
    STRING = 'MetadataStringValue'
    NUMBER = 'MetadataNumberValue'
    BOOLEAN = 'MetadataBooleanValue'
    DATA_TIME = 'MetadataDateTimeValue'


def _get_session_endpoints(session):
    """Return a map of well known endpoints.

    Build and return a map keyed by well-known endpoints, yielding hrefs,
    from a <Session> XML element.

    :param lxml.objectify.ObjectifiedElement session: session object.

    :return: session endpoint hrefs.

    :rtype: dict
    """
    smap = {}
    for endpoint in _WellKnownEndpoint:
        (rel, media_type) = endpoint.value
        link = find_link(session, rel, media_type, False)
        if link is not None:
            smap[endpoint] = link.href
    return smap


def _response_has_content(response):
    return response.content is not None and len(response.content) > 0


def _objectify_response(response, as_object=True):
    """Convert XML response content to an lxml object.

    :param str response: an XML response as a string.
    :param boolean as_object: If True convert to an
        lxml.objectify.ObjectifiedElement where XML properties look like
        python object attributes.

    :return: lxml.objectify.ObjectifiedElement or xml.etree.ElementTree object.

    :rtype: lxml.objectify.ObjectifiedElement
    """
    if _response_has_content(response):
        if as_object:
            return objectify.fromstring(response.content)
        else:
            return etree.fromstring(response.content)
    else:
        return None


class TaskStatus(Enum):
    QUEUED = 'queued'
    PRE_RUNNING = 'preRunning'
    RUNNING = 'running'
    SUCCESS = 'success'
    ERROR = 'error'
    CANCELED = 'canceled'
    ABORTED = 'aborted'


class GatewayBackingConfigType(Enum):
    COMPACT = 'compact'
    FULL = 'full'
    FULL4 = 'full4'
    XLARGE = 'x-large'


class VAppPowerStatus(Enum):
    RUNNING = '4'
    STOPPED = '8'
    SUSPENDED = '3'
    DEPLOYED = '2'
    UNDEPLOYED = '1'


class _TaskMonitor(object):
    _DEFAULT_POLL_SEC = 5
    _DEFAULT_TIMEOUT_SEC = 600

    def __init__(self, client):
        self._client = client

    def wait_for_success(self,
                         task,
                         timeout=_DEFAULT_TIMEOUT_SEC,
                         poll_frequency=_DEFAULT_POLL_SEC,
                         callback=None):
        return self.wait_for_status(
            task,
            timeout,
            poll_frequency, [TaskStatus.ERROR], [TaskStatus.SUCCESS],
            callback=callback)

    async def async_wait_for_success(self,
                         task,
                         timeout=_DEFAULT_TIMEOUT_SEC,
                         poll_frequency=_DEFAULT_POLL_SEC,
                         callback=None):
        return await self.async_wait_for_status(
            task,
            timeout,
            poll_frequency, [TaskStatus.ERROR], [TaskStatus.SUCCESS],
            callback=callback)

    def wait_for_status(self,
                        task,
                        timeout=_DEFAULT_TIMEOUT_SEC,
                        poll_frequency=_DEFAULT_POLL_SEC,
                        fail_on_statuses=[
                            TaskStatus.ABORTED, TaskStatus.CANCELED,
                            TaskStatus.ERROR
                        ],
                        expected_target_statuses=[TaskStatus.SUCCESS],
                        callback=None):
        """Waits for task to reach expected status.

        :param Task task: Task returned by post or put calls.
        :param float timeout: Time (in seconds, floating point, fractional)
            to wait for task to finish.
        :param float poll_frequency: time (in seconds, as above) with which
            task will be polled.
        :param list fail_on_statuses: method will raise an exception if any
            of the TaskStatus in this list is reached. If this parameter is
            None then either task will achieve expected target status or throw
            TimeOutException.
        :param list expected_target_statuses: list of expected target
            status.
        :return: Task we were waiting for
        :rtype Task:
        :raises TimeoutException: If task is not finished within given time.
        :raises VcdException: If task enters a status in fail_on_statuses list
        """
        if fail_on_statuses is None:
            _fail_on_statuses = []
        elif isinstance(fail_on_statuses, TaskStatus):
            _fail_on_statuses[fail_on_statuses]
        else:
            _fail_on_statuses = fail_on_statuses
        task_href = task.get('href')
        start_time = datetime.now()
        while True:
            task = self._get_task_status(task_href)
            if callback is not None:
                callback(task)
            task_status = task.get('status').lower()
            for status in expected_target_statuses:
                if task_status == status.value.lower():
                    return task
            for status in _fail_on_statuses:
                if task_status == status.value.lower():
                    raise VcdTaskException(task_status, task.Error)
            if start_time - datetime.now() > timedelta(seconds=timeout):
                break
            time.sleep(poll_frequency)
        raise TaskTimeoutException("Task timeout")

    async def async_wait_for_status(self,
                        task,
                        timeout=_DEFAULT_TIMEOUT_SEC,
                        poll_frequency=_DEFAULT_POLL_SEC,
                        fail_on_statuses=[
                            TaskStatus.ABORTED, TaskStatus.CANCELED,
                            TaskStatus.ERROR
                        ],
                        expected_target_statuses=[TaskStatus.SUCCESS],
                        callback=None):
        """Waits for task to reach expected status.

        :param Task task: Task returned by post or put calls.
        :param float timeout: Time (in seconds, floating point, fractional)
            to wait for task to finish.
        :param float poll_frequency: time (in seconds, as above) with which
            task will be polled.
        :param list fail_on_statuses: method will raise an exception if any
            of the TaskStatus in this list is reached. If this parameter is
            None then either task will achieve expected target status or throw
            TimeOutException.
        :param list expected_target_statuses: list of expected target
            status.
        :return: Task we were waiting for
        :rtype Task:
        :raises TimeoutException: If task is not finished within given time.
        :raises VcdException: If task enters a status in fail_on_statuses list
        """
        if fail_on_statuses is None:
            _fail_on_statuses = []
        elif isinstance(fail_on_statuses, TaskStatus):
            _fail_on_statuses = [fail_on_statuses]
        else:
            _fail_on_statuses = fail_on_statuses
        task_href = task.get('href')
        loop = asyncio.get_event_loop()
        start_time = loop.time()
        while True:
            task = self._get_task_status(task_href)
            if callback is not None:
                callback(task)
            task_status = task.get('status').lower()
            for status in expected_target_statuses:
                if task_status == status.value.lower():
                    return task
            for status in _fail_on_statuses:
                if task_status == status.value.lower():
                    raise VcdTaskException(task_status, task.Error)
            if loop.time() - start_time > timeout:
                break
            await asyncio.sleep(poll_frequency)
        raise TaskTimeoutException("Task timeout")

    def _get_task_status(self, task_href):
        return self._client.get_resource(task_href)

    def get_status(self, task):
        return self._get_task_status(task.get('href')).get('status').lower()


class Client(object):
    """A low-level interface to the vCloud Director REST API.

    Clients default to the production vCD API version as of the pyvcloud
    module release and will try to negotiate down to a lower API version
    that pyvcloud certifies if the vCD server is older. You can also set
    the version explicitly using the api_version parameter or by calling
    the set_highest_supported_version() method.

    The log_file is set by the first client instantiated and will be
    ignored in later clients.

    :param str uri: vCD server host name or connection URI.
    :param str api_version: vCD API version to use.
    :param boolean verify_ssl_certs: If True validate server certificate;
        False allows self-signed certificates.
    :param str log_file: log file name or None, which suppresses logging.
    :param boolean log_request: if True log HTTP requests.
    :param boolean log_headers: if True log HTTP headers.
    :param boolean log_bodies: if True log HTTP bodies.
    """

    _HEADER_ACCEPT_NAME = 'Accept'
    _HEADER_CONNECTION_NAME = 'Connection'
    _HEADER_CONTENT_LENGTH_NAME = 'Content-Length'
    _HEADER_CONTENT_RANGE_NAME = 'Content-Range'
    _HEADER_CONTENT_TYPE_NAME = 'Content-Type'
    _HEADER_REQUEST_ID_NAME = 'X-VMWARE-VCLOUD-REQUEST-ID'
    _HEADER_X_VCLOUD_AUTH_NAME = 'x-vcloud-authorization'

    _HEADER_CONNECTION_VALUE_CLOSE = 'close'

    _HEADERS_TO_REDACT = [
        'Authorization', 'x-vcloud-authorization',
        'X-VMWARE-VCLOUD-ACCESS-TOKEN'
    ]

    _UPLOAD_FRAGMENT_MAX_RETRIES = 5

    def __init__(self,
                 uri,
                 api_version=None,
                 verify_ssl_certs=True,
                 log_file=None,
                 log_requests=False,
                 log_headers=False,
                 log_bodies=False):
        self._uri = uri
        if len(self._uri) > 0:
            if self._uri[-1] == '/':
                self._uri += 'api'
            else:
                self._uri += '/api'
            if self._uri.startswith('https://') or self._uri.startswith(
                    'http://'):
                pass
            else:
                self._uri = 'https://' + self._uri

        # If user provides API version we accept it, otherwise use default
        # and set negotiation flag.
        if api_version is None:
            self._api_version = API_CURRENT_VERSIONS[-1]
            self._negotiate_api_version = True
        else:
            self._api_version = api_version
            self._negotiate_api_version = False

        self._session_endpoints = None
        self._session = None
        self._query_list_map = None
        self._task_monitor = None
        self._verify_ssl_certs = verify_ssl_certs

        self._logger = logging.getLogger(log_file)
        self._logger.setLevel(logging.DEBUG)
        # This makes sure that we don't append a new handler to the logger
        # every time we create a new client.
        if not self._logger.handlers:
            if log_file is not None:
                # make sure the path to the log file is valid, create missing
                # folders if required
                Path(log_file).parent.mkdir(parents=True, exist_ok=True)
                handler = logging.FileHandler(log_file)
            else:
                handler = logging.NullHandler()
            formatter = logging.Formatter('%(asctime)-23.23s | '
                                          '%(levelname)-5.5s | '
                                          '%(name)-15.15s | '
                                          '%(module)-15.15s | '
                                          '%(funcName)-12.12s | '
                                          '%(message)s')
            handler.setFormatter(formatter)
            self._logger.addHandler(handler)

        self._log_requests = log_requests
        self._log_headers = log_headers
        self._log_bodies = log_bodies

        self.fsencoding = sys.getfilesystemencoding()

        self._is_sysadmin = False

    def _get_response_request_id(self, response):
        """Extract request id of a request to vCD from the response.

        :param requests.Response response: response from vCD.

        :return: the request id.

        :rtype: str
        """
        return response.headers[self._HEADER_REQUEST_ID_NAME]

    def is_connection_closed(self, response):
        """Determine from server response if the connection has been closed.

        :param requests.Response response: the response received from server
            for the last REST call.

        :return: True, if the response from server indicates that the
            connection has been closed, else False.

        :rtype: boolean
        """
        if response is None:
            return False

        if self._HEADER_CONNECTION_NAME in response.headers:
            if response.headers[self._HEADER_CONNECTION_NAME].lower() == \
               self._HEADER_CONNECTION_VALUE_CLOSE.lower():
                return True

        return False

    def get_api_version(self):
        """Return vCD API version client is using.

        :return: api version of the client.

        :rtype: str
        """
        return self._api_version

    def get_supported_versions_list(self):
        """Return non-deprecated server API versions as a list.

        :return: versions as strings, sorted in numerical order.

        :rtype: list
        """
        versions = self.get_supported_versions()
        active_versions = []
        for version in versions.VersionInfo:
            # Versions must be explicitly assigned as text values using the
            # .text property. Otherwise lxml will return "corrected" numbers
            # that drop non-significant digits. For example, 5.10 becomes
            # 5.1.  This transformation corrupts the version.
            if not hasattr(version, 'deprecated') or \
               version.get('deprecated') == 'false':
                active_versions.append(str(version.Version.text))
        active_versions.sort(key=StrictVersion)
        return active_versions

    def get_supported_versions(self):
        """Return non-deprecated API versions on vCD server.

        :return: an object containing SupportedVersions XML element which
            represents versions supported by vCD.

        :rtype: lxml.objectify.ObjectifiedElement
        """
        with requests.Session() as new_session:
            # Use with block to avoid leaking socket connections.
            response = self._do_request_prim(
                'GET', self._uri + '/versions', new_session, accept_type='')
            sc = response.status_code
            if sc != 200:
                raise VcdException('Unable to get supported API versions.')
            return objectify.fromstring(response.content)

    async def async_get_supported_versions(self):
        """Return non-deprecated API versions on vCD server.

        :return: an object containing SupportedVersions XML element which
            represents versions supported by vCD.

        :rtype: lxml.objectify.ObjectifiedElement
        """
        with aiohttp .Session() as new_session:
            # Use with block to avoid leaking socket connections.
            response = self._do_request_prim(
                'GET', self._uri + '/versions', new_session, accept_type='')
            sc = response.status_code
            if sc != 200:
                raise VcdException('Unable to get supported API versions.')
            return objectify.fromstring(response.content)

    def set_highest_supported_version(self):
        """Set the client API version to the highest server API version.

        This call is intended to make it easy to work with new vCD
        features before they are officially supported in pyvcloud.
        Production applications should either use the default pyvcloud API
        version or set the API version explicitly to freeze compatibility.

        :return: selected api version.

        :rtype: str
        """
        active_versions = self.get_supported_versions_list()
        self._api_version = active_versions[-1]
        self._negotiate_api_version = False
        self._logger.debug('API versions supported: %s' % active_versions)
        self._logger.debug('API version set to: %s' % self._api_version)
        return self._api_version

    def set_credentials(self, creds):
        """Set credentials and authenticate to create a new session.

        This call will automatically negotiate the server API version if
        it was not set previously. Note that the method may generate
        exceptions from the underlying socket connection, which we pass
        up unchanged to the client.

        :param BasicLoginCredentials creds: Credentials containing org,
            user, and password.

        :raises: VcdException: if automatic API negotiation fails to arrive
            at a supported client version
        """
        # If we need to negotiate the server API level find the highest
        # server version that pyvcloud supports.
        if self._negotiate_api_version:
            self._logger.debug("Negotiating API version")
            active_versions = self.get_supported_versions_list()
            self._logger.debug('API versions supported: %s' % active_versions)
            # Versions are strings sorted in ascending order, so we can work
            # backwards to find a match.
            for version in reversed(active_versions):
                if version in API_CURRENT_VERSIONS:
                    self._api_version = version
                    self._negotiate_api_version = False
                    self._logger.debug(
                        'API version negotiated to: %s' % self._api_version)
                    break

            # Still need to negotiate?  That means we didn't find a
            # suitable version.
            if self._negotiate_api_version:
                raise VcdException(
                    "Unable to find a supported API version in available \
                        server versions: {0}".format(active_versions))

        # We can now proceed to login. Ensure we close session if
        # any exception is thrown to avoid leaking a socket connection.
        self._logger.debug('API version in use: %s' % self._api_version)
        new_session = requests.Session()
        try:
            response = self._do_request_prim(
                'POST',
                self._uri + '/sessions',
                new_session,
                auth=('%s@%s' % (creds.user, creds.org), creds.password))

            sc = response.status_code
            if sc != 200:
                r = None
                try:
                    r = _objectify_response(response)
                except Exception:
                    pass
                if r is not None:
                    self._response_code_to_exception(
                        sc, self._get_response_request_id(response), r)
                else:
                    raise VcdException('Login failed.')

            session = objectify.fromstring(response.content)
            self._session_endpoints = _get_session_endpoints(session)

            self._session = new_session
            self._session.headers[self._HEADER_X_VCLOUD_AUTH_NAME] = \
                response.headers[self._HEADER_X_VCLOUD_AUTH_NAME]
            self._is_sysadmin = self._is_sys_admin(session.get('org'))
        except Exception:
            new_session.close()
            raise

    def rehydrate(self, state):
        self._session = requests.Session()
        self._session.headers[self._HEADER_X_VCLOUD_AUTH_NAME] = \
            state.get('token')
        self._is_sysadmin = self._is_sys_admin(state.get('org'))
        wkep = state.get('wkep')
        self._session_endpoints = {}
        for endpoint in _WellKnownEndpoint:
            if endpoint.name in wkep:
                self._session_endpoints[endpoint] = wkep[endpoint.name]

    def rehydrate_from_token(self, token):
        new_session = requests.Session()
        new_session.headers[self._HEADER_X_VCLOUD_AUTH_NAME] = token
        response = self._do_request_prim('GET', self._uri + "/session",
                                         new_session)
        sc = response.status_code
        if sc != 200:
            self._response_code_to_exception(
                sc, self._get_response_request_id(response),
                _objectify_response(response))

        session = objectify.fromstring(response.content)

        self._is_sysadmin = self._is_sys_admin(session.get('org'))
        self._session_endpoints = _get_session_endpoints(session)
        self._session = new_session
        self._session.headers[self._HEADER_X_VCLOUD_AUTH_NAME] = \
            response.headers[self._HEADER_X_VCLOUD_AUTH_NAME]
        return session

    def logout(self):
        """Destroy the server session and de-allocate local resources.

        Logout is idempotent. Reusing a client after logout will result
        in undefined behavior.
        """
        if self._session is not None:
            uri = self._uri + '/session'
            result = self._do_request('DELETE', uri)
            self._session.close()
            self._session = None
            return result

    def _is_sys_admin(self, logged_in_org):
        if logged_in_org.lower() == 'system':
            return True
        return False

    def is_sysadmin(self):
        return self._is_sysadmin

    def get_api_uri(self):
        return self._uri

    def get_task_monitor(self):
        if self._task_monitor is None:
            self._task_monitor = _TaskMonitor(self)
        return self._task_monitor

    def _do_request(self,
                    method,
                    uri,
                    contents=None,
                    media_type=None,
                    objectify_results=True,
                    params=None):
        response = self._do_request_prim(
            method,
            uri,
            self._session,
            contents=contents,
            media_type=media_type,
            params=params)

        sc = response.status_code
        if 200 <= sc <= 299:
            return _objectify_response(response, objectify_results)

        self._response_code_to_exception(
            sc, self._get_response_request_id(response),
            _objectify_response(response, objectify_results))

    @staticmethod
    def _response_code_to_exception(sc, request_id, objectify_response):
        if sc == 400:
            raise BadRequestException(sc, request_id, objectify_response)

        if sc == 401:
            raise UnauthorizedException(sc, request_id, objectify_response)

        if sc == 403:
            raise AccessForbiddenException(sc, request_id, objectify_response)

        if sc == 404:
            raise NotFoundException(sc, request_id, objectify_response)

        if sc == 405:
            raise MethodNotAllowedException(sc, request_id, objectify_response)

        if sc == 406:
            raise NotAcceptableException(sc, request_id, objectify_response)

        if sc == 408:
            raise RequestTimeoutException(sc, request_id, objectify_response)

        if sc == 409:
            raise ConflictException(sc, request_id, objectify_response)

        if sc == 415:
            raise UnsupportedMediaTypeException(sc, request_id,
                                                objectify_response)

        if sc == 416:
            raise InvalidContentLengthException(sc, request_id,
                                                objectify_response)

        if sc == 500:
            raise InternalServerException(sc, request_id, objectify_response)

        raise UnknownApiException(sc, request_id, objectify_response)

    def _redact_headers(self, headers):
        redacted_headers = {}
        for key, value in headers.items():
            if key not in self._HEADERS_TO_REDACT:
                redacted_headers[key] = value
            else:
                redacted_headers[key] = "[REDACTED]"
        return redacted_headers

    def _log_request_response(self,
                              response,
                              request_body=None,
                              skip_logging_response_body=False):
        if not self._log_requests:
            return

        self._logger.debug('Request uri (%s): %s' % (response.request.method,
                                                     response.request.url))

        if self._log_headers:
            self._logger.debug('Request headers: %s' % self._redact_headers(
                response.request.headers))

        if self._log_bodies and request_body is not None:
            if isinstance(request_body, str):
                body = request_body
            else:
                body = request_body.decode(self.fsencoding)
            self._logger.debug('Request body: %s' % body)

        self._logger.debug('Response status code: %s' % response.status_code)

        if self._log_headers:
            self._logger.debug('Response headers: %s' % self._redact_headers(
                response.headers))

        if self._log_bodies and not skip_logging_response_body and \
           _response_has_content(response):
            if isinstance(response.content, str):
                response_body = response.content
            else:
                response_body = response.content.decode(self.fsencoding)
            self._logger.debug('Response body: %s' % response_body)

    def _do_request_prim(self,
                         method,
                         uri,
                         session,
                         contents=None,
                         media_type=None,
                         accept_type=None,
                         auth=None,
                         params=None):
        headers = {}
        if media_type is not None:
            headers[self._HEADER_CONTENT_TYPE_NAME] = media_type
        headers[self._HEADER_ACCEPT_NAME] = '%s;version=%s' % \
            ('application/*+xml' if accept_type is None else accept_type,
             self._api_version)

        if contents is None:
            data = None
        else:
            if isinstance(contents, dict):
                data = json.dumps(contents)
            else:
                data = etree.tostring(contents)

        response = session.request(
            method,
            uri,
            params=params,
            data=data,
            headers=headers,
            auth=auth,
            verify=self._verify_ssl_certs)

        self._log_request_response(response=response, request_body=data)

        return response

    def upload_fragment(self, uri, contents, range_str):
        headers = {}
        headers[self._HEADER_CONTENT_RANGE_NAME] = range_str
        headers[self._HEADER_CONTENT_LENGTH_NAME] = str(len(contents))
        data = contents

        # If we pump data too fast, server can reply back with statuses other
        # than 200 e.g. 416. As counter measure, on receiving non 200 status,
        # we will retry the upload for a fixed number of times. If all the
        # retry efforts fail, we will fail the upload completely and return.
        for attempt in range(1, self._UPLOAD_FRAGMENT_MAX_RETRIES + 1):
            try:
                response = self._session.put(
                    uri,
                    data=data,
                    headers=headers,
                    verify=self._verify_ssl_certs)
                self._log_request_response(response)

                sc = response.status_code
                if sc != 200:
                    self._response_code_to_exception(sc, None, response)
                else:
                    return response
            except VcdResponseException:
                # retry if not the last attempt
                if attempt < self._UPLOAD_FRAGMENT_MAX_RETRIES:
                    self._logger.debug(
                        'Failure: attempt#%s to upload data in '
                        'range %s failed. Retrying.' % (attempt, range_str))
                    continue
                else:
                    self._logger.error(
                        'Reached max retry limit. Failing upload.')
                    raise

    def download_from_uri(self,
                          uri,
                          file_name,
                          chunk_size=SIZE_1MB,
                          size=0,
                          callback=None):

        response = self._session.get(
            uri, stream=True, verify=self._verify_ssl_certs)
        self._log_request_response(response, skip_logging_response_body=True)

        sc = response.status_code
        if sc != 200:
            self._response_code_to_exception(sc, None, response)

        bytes_written = 0
        with open(file_name, 'wb') as f:
            for chunk in response.iter_content(chunk_size=chunk_size):
                if chunk:
                    f.write(chunk)
                    bytes_written += len(chunk)
                    if callback is not None:
                        callback(bytes_written, size)
                    self._logger.debug('Downloaded bytes : %s' % bytes_written)
        return bytes_written

    def put_resource(self,
                     uri,
                     contents,
                     media_type,
                     params=None,
                     objectify_results=True):
        """Puts the specified contents to the specified resource.

        This method does an HTTP PUT.
        """
        return self._do_request(
            'PUT',
            uri,
            contents=contents,
            media_type=media_type,
            objectify_results=objectify_results,
            params=params)

    def put_linked_resource(self, resource, rel, media_type, contents):
        """Puts to a resource link.

        Puts the contents of the resource referenced by the link with the
        specified rel and mediaType in the specified resource.

        :return: the result of the PUT operation.

        :raises: OperationNotSupportedException: if the operation fails due to
            the link being not visible to the logged in user of the client.
        """
        try:
            return self.put_resource(
                find_link(resource, rel, media_type).href, contents,
                media_type)
        except MissingLinkException as e:
            raise OperationNotSupportedException from e

    def post_resource(self,
                      uri,
                      contents,
                      media_type,
                      params=None,
                      objectify_results=True):
        """Posts to a resource link.

        Posts the specified contents to the specified resource. (Does an HTTP
        POST.)
        """
        return self._do_request(
            'POST',
            uri,
            contents=contents,
            media_type=media_type,
            objectify_results=objectify_results,
            params=params)

    def post_linked_resource(self, resource, rel, media_type, contents):
        """Posts to a resource link.

        Posts the contents of the resource referenced by the link with the
        specified rel and mediaType in the specified resource.

        :return: the result of the POST operation.

        :raises: OperationNotSupportedException: if the operation fails due to
            the link being not visible to the logged in user of the client.
        """
        try:
            return self.post_resource(
                find_link(resource, rel, media_type).href, contents,
                media_type)
        except MissingLinkException as e:
            raise OperationNotSupportedException(
                "Operation is not supported").with_traceback(e.__traceback__)

    def get_resource(self, uri, params=None, objectify_results=True):
        """Gets the specified contents to the specified resource.

        This method does an HTTP GET.
        """
        return self._do_request(
            'GET', uri, objectify_results=objectify_results, params=params)

    def get_linked_resource(self, resource, rel, media_type):
        """Gets the content of the resource link.

        Gets the contents of the resource referenced by the link with the
        specified rel and mediaType in the specified resource.

        :return: an object containing XML representation of the resource the
            link points to.

        :rtype: lxml.objectify.ObjectifiedElement

        :raises: OperationNotSupportedException: if the operation fails due to
            the link being not visible to the logged in user of the client.
        """
        try:
            return self.get_resource(find_link(resource, rel, media_type).href)
        except MissingLinkException as e:
            raise OperationNotSupportedException(
                "Operation is not supported").with_traceback(e.__traceback__)

    def delete_resource(self, uri, params=None, force=False, recursive=False):
        full_uri = '%s?force=%s&recursive=%s' % (uri, force, recursive)
        return self._do_request('DELETE', full_uri, params=params)

    def delete_linked_resource(self, resource, rel, media_type):
        """Deletes the resource referenced by the link.

        Deletes the resource referenced by the link with the specified rel and
        mediaType in the specified resource.

        :raises: OperationNotSupportedException: if the operation fails due to
            the link being not visible to the logged in user of the client.
        """
        try:
            return self.delete_resource(
                find_link(resource, rel, media_type).href)
        except MissingLinkException as e:
            raise OperationNotSupportedException(
                "Operation is not supported").with_traceback(e.__traceback__)

    def get_admin(self):
        """Returns the "admin" root resource type."""
        return self._get_wk_resource(_WellKnownEndpoint.ADMIN)

    def get_query_list(self):
        """Returns the list of supported queries."""
        return self._get_wk_resource(_WellKnownEndpoint.QUERY_LIST)

    def get_org(self):
        """Returns the logged in org.

        :return: a sparse representation of the logged in org. The returned
            object has an 'Org' XML element with 'name', 'href', and 'type'
            attribute.

        :rtype: lxml.objectify.ObjectifiedElement
        """
        return self._get_wk_resource(_WellKnownEndpoint.LOGGED_IN_ORG)

    def get_extensibility(self):
        """Returns the 'extensibility' resource type."""
        return self._get_wk_resource(_WellKnownEndpoint.API_EXTENSIBILITY)

    def get_extension(self):
        """Returns the 'extension' resource type."""
        return self._get_wk_resource(_WellKnownEndpoint.EXTENSION)

    def get_org_list(self):
        """Returns the list of organizations visible to the user.

        :return: a list of objects, where each object contains EntityType.ORG
            XML data which represents a single organization.

        :rtype: list
        """
        orgs = self._get_wk_resource(_WellKnownEndpoint.ORG_LIST)
        result = []
        if hasattr(orgs, 'Org'):
            for org in orgs.Org:
                org_resource = self.get_resource(org.get('href'))
                result.append(org_resource)
        return result

    def get_org_by_name(self, org_name):
        """Retrieve an organization.

        :param str org_name: name of the organization to be retrieved.

        :return: object containing EntityType.ORG XML data representing the
            organization.

        :rtype: lxml.objectify.ObjectifiedElement

        :raises: EntityNotFoundException: if organization with the provided
            name couldn't be found.
        """
        # Avoid using get_org_list() to fetch all orgs and then filter the
        # result by organization name, since get_org_list() will fetch details
        # of all the organizations before filtering, it's expensive. In the
        # following implementation, we delay the REST call to fetch
        # organization details until we have narrowed down our target to
        # exactly 1 organization.
        orgs = self._get_wk_resource(_WellKnownEndpoint.ORG_LIST)
        if hasattr(orgs, 'Org'):
            for org in orgs.Org:
                if org.get('name').lower() == org_name.lower():
                    return self.get_resource(org.get('href'))
        raise EntityNotFoundException('org \'%s\' not found' % org_name)

    def get_user_in_org(self, user_name, org_href):
        """Retrieve user from a particular organization.

        :param str user_name: name of the user to be retrieved.
        :param str org_href: href of the organization to which the user
            belongs.

        :return: an object containing EntityType.USER XML data which respresnts
            an user in vCD.

        :rtype: lxml.objectify.ObjectifiedElement
        """
        resource_type = ResourceType.USER.value
        org_filter = None
        if self.is_sysadmin():
            resource_type = ResourceType.ADMIN_USER.value
            org_filter = 'org==%s' % urllib.parse.quote_plus(org_href)
        query = self.get_typed_query(
            resource_type,
            query_result_format=QueryResultFormat.REFERENCES,
            equality_filter=('name', user_name),
            qfilter=org_filter)
        records = list(query.execute())
        if len(records) == 0:
            raise EntityNotFoundException('user \'%s\' not found' % user_name)
        elif len(records) > 1:
            raise MultipleRecordsException('multiple users found')
        return self.get_resource(records[0].get('href'))

    def _get_query_list_map(self):
        if self._query_list_map is None:
            self._query_list_map = {}
            for link in self.get_query_list().Link:
                self._query_list_map[(link.get('type'),
                                      link.get('name'))] = link.get('href')
        return self._query_list_map

    def get_typed_query(self,
                        query_type_name,
                        query_result_format=QueryResultFormat.REFERENCES,
                        page_size=None,
                        include_links=False,
                        qfilter=None,
                        equality_filter=None,
                        sort_asc=None,
                        sort_desc=None,
                        fields=None):
        """Issue a typed query using vCD query API.

        :param str query_type_name: name of the entity, which should be a
            string listed in ResourceType enum values.
        :param QueryResultFormat query_result_format: format of query result.
        :param int page_size: number of entries per page.
        :param include_links: (not used).
        :param str qfilter: filter expression for the query. Is normally made
            up of sub expressions, where each sub-expression is of the form
            <filter name><operator><value>. Few of the allowed operators are
            == for equality, =lt= for less than, =gt= for greater than etc.
            Multiple sub expression can be joined using logical AND i.e. ;
            logical OR i.e. , etc. Each value in query string must be
            url-encoded. E.g. 'numberOfCpus=gt=4' , 'name==abc%20def'.
        :param tuple equality_filter: a special filter that will be logically
            AND-ed to qfilter, with the operator being ==. The first element in
            the tuple is treated as filter name, while the second element is
            treated as value. There is no need to url-encode the value in this
            case.
        :param str sort_asc: if 'name' field is present in the result sort
            ascending by that field.
        :param str sort_desc: if 'name' field is present in the result sort
            descending by that field.
        :param str fields: comma separated list of fields to return.

        :return: A query object that runs the query when execute()
            method is called.

        :rtype: pyvcloud.vcd.client._TypedQuery
        """
        return _TypedQuery(
            query_type_name,
            self,
            query_result_format,
            page_size=page_size,
            include_links=include_links,
            qfilter=qfilter,
            equality_filter=equality_filter,
            sort_asc=sort_asc,
            sort_desc=sort_desc,
            fields=fields)

    def _get_wk_resource(self, wk_type):
        return self.get_resource(self._get_wk_endpoint(wk_type))

    def _get_wk_endpoint(self, wk_type):
        if wk_type in self._session_endpoints:
            return self._session_endpoints[wk_type]
        else:
            raise ClientException(
                'The current user does not have access to the resource (%s).' %
                str(wk_type).split('.')[-1])


def find_link(resource, rel, media_type, fail_if_absent=True, name=None):
    """Returns the link of the specified rel and type in the resource.

    :param lxml.objectify.ObjectifiedElement resource: the resource with the
        link.
    :param RelationType rel: the rel of the desired link.
    :param str media_type: media type of content.
    :param bool fail_if_absent: if True raise an exception if there's
        not exactly one link of the specified rel and media type.

    :return: an object containing Link XML element representing the desired
        link or None if no such link is present and fail_if_absent is False.

    :rtype: lxml.objectify.ObjectifiedElement

    :raises MissingLinkException: if no link of the specified rel and media
        type is found
    :raises MultipleLinksException: if multiple links of the specified rel
        and media type are found
    """
    links = get_links(resource, rel, media_type, name)
    num_links = len(links)
    if num_links == 0:
        if fail_if_absent:
            raise MissingLinkException(resource.get('href'), rel, media_type)
        else:
            return None
    elif num_links == 1:
        return links[0]
    else:
        raise MultipleLinksException(resource.get('href'), rel, media_type)


def get_links(resource, rel=RelationType.DOWN, media_type=None, name=None):
    """Returns all the links of the specified rel and type in the resource.

    :param lxml.objectify.ObjectifiedElement resource: the resource with the
        links.
    :param RelationType rel: the rel of the desired link.
    :param str media_type: media type of content.

    :return: list of lxml.objectify.ObjectifiedElement objects, where each
        object contains a Link XML element. Result could include an empty list.

    :rtype: list
    """
    links = []
    for link in resource.findall('{http://www.vmware.com/vcloud/v1.5}Link'):
        link_rel = link.get('rel')
        link_media_type = link.get('type')
        link_name = link.get('name')
        if name is not None and link_name != name:
            continue
        if link_rel == rel.value:
            if media_type is None and link_media_type is None:
                links.append(Link(link))
            elif media_type is not None and \
                    link_media_type == media_type:
                links.append(Link(link))
    return links


class Link(object):
    """Abstraction over <Link> elements."""

    def __init__(self, link_elem):
        self.rel = link_elem.get('rel')
        self.media_type = link_elem.get('type')
        self.href = link_elem.get('href')
        self.name = link_elem.get('name') \
            if 'name' in link_elem.attrib else None


class _AbstractQuery(object):
    """Implements internal query object representation."""

    def __init__(self,
                 query_result_format,
                 client,
                 page_size=None,
                 include_links=False,
                 qfilter=None,
                 equality_filter=None,
                 sort_asc=None,
                 sort_desc=None,
                 fields=None):
        """Constructor for _AbstractQuery object.

        :param QueryResultFormat query_result_format: format of query result.
        :param pyvcloud.vcd.client.Client client: the client that will be used
            to make REST calls to vCD.
        :param int page_size:
        :param bool include_links: if True, query result will include links in
            the body.
        :param str qfilter: filter expression for the query. The values in the
            query string must be url-encoded.
        :param tuple equality_filter: a special filter that will be logically
            AND-ed to query filter. The first element in the tuple is treated
            as key, while the second element is treated as value. There is no
            need to url-encode the value, this function will do that the final
            query url is constructed.
        :param str sort_asc: sort results by attribute-name in ascending order.
            attribute-name cannot include metadata.
        :param str sort_desc: sort results by attribute-name in descending
            order. attribute-name cannot include metadata.
        :param str fields: comma-separated list of attribute names or metadata
            key names to return
        """
        self._client = client
        self._query_result_format = query_result_format
        self._page_size = page_size
        self._include_links = include_links
        self._page = 1

        self._filter = qfilter
        if equality_filter is not None:
            if self._filter is not None:
                self._filter += ';'
            else:
                self._filter = ''
            self._filter += equality_filter[0]
            self._filter += '=='
            self._filter += urllib.parse.quote(equality_filter[1])

        self._sort_desc = sort_desc
        self._sort_asc = sort_asc

        self.fields = fields

    def execute(self):
        """Executes query and returns results.

        :return: A generator to returns results.

        :rtype: generator object
        """
        query_href = self._find_query_uri(self._query_result_format)
        if query_href is None:
            raise OperationNotSupportedException('Unable to execute query.')
        query_uri = self._build_query_uri(
            query_href,
            self._page,
            self._page_size,
            self._filter,
            self._include_links,
            fields=self.fields)
        return self._iterator(self._client.get_resource(query_uri))

    def _iterator(self, query_results):
        while True:
            next_page_uri = None
            for r in query_results.iterchildren():
                tag = etree.QName(r.tag)
                if tag.localname == 'Link':
                    if r.get('rel') == RelationType.NEXT_PAGE.value:
                        next_page_uri = r.get('href')
                else:
                    yield r
            if next_page_uri is None:
                break
            query_results = self._client.get_resource(
                next_page_uri, objectify_results=True)

    def find_unique(self):
        """Convenience wrapper over execute().

        Convenience wrapper over execute() for the case where exactly one match
        is expected.
        """
        query_results = self.execute()

        # Make sure we got at least one result record
        try:
            item = next(query_results)
        except StopIteration:
            raise MissingRecordException()

        # Make sure we didn't get more than one result record
        try:
            next(query_results)
            raise MultipleRecordsException()
        except StopIteration:
            pass

        return item

    def _build_query_uri(self,
                         base_query_href,
                         page,
                         page_size,
                         qfilter,
                         include_links,
                         fields=None):
        uri = base_query_href
        uri += '&page='
        uri += str(page)

        if (page_size is not None):
            uri += 'pageSize='
            uri += str(page_size)

        if qfilter is not None:
            # filterEncoded=true directs vCD to decode the individual filter
            # values, i.e. the value after each ==.
            uri += '&filterEncoded=true&filter='
            # Need to encode the value of filter param again to escape special
            # characters like ',', ';' which have special meaning in context of
            # query filter.
            uri += urllib.parse.quote(qfilter)

        if fields is not None:
            uri += '&fields='
            uri += fields

        if self._sort_asc is not None:
            uri += '&sortAsc='
            uri += self._sort_asc

        if self._sort_desc is not None:
            uri += '&sortDesc='
            uri += self._sort_desc

        return uri


class _TypedQuery(_AbstractQuery):
    def __init__(self,
                 query_type_name,
                 client,
                 query_result_format,
                 page_size=None,
                 include_links=False,
                 qfilter=None,
                 equality_filter=None,
                 sort_asc=None,
                 sort_desc=None,
                 fields=None):
        super(_TypedQuery, self).__init__(
            query_result_format,
            client,
            page_size=page_size,
            include_links=include_links,
            qfilter=qfilter,
            equality_filter=equality_filter,
            sort_asc=sort_asc,
            sort_desc=sort_desc,
            fields=fields)
        self._query_type_name = query_type_name

    def _find_query_uri(self, query_result_format):
        (query_media_type, _) = query_result_format.value
        query_href = \
            self. \
            _client. \
            _get_query_list_map().get(
                (query_media_type, self._query_type_name))
        if query_href is None:
            self._client._logger.warning(
                'Unable to locate query href for \'%s\' typed query.' %
                self._query_type_name)
        return query_href


def create_element(node_name, value=None):
    """Creates Objectify Element.

    It is useful in the use case where one wants to add ObjectifiedElement to
    either StringElement or to the BooleanElement e.g:

    <dhcp><enable>false</enable><ippools/></dhcp>

    Here:<ippools/> is a StringElement, and user cannot add child element
    <ippool> to <ippools> by using ippools.append(E.ippool(ippool))

    It creates the Objectify element with provided value and this element can
    be appended with StringElement or BooleanElement

    :param node_name: name of the node
    :param value: value of the node
    :return: Objectify element with given value
    :type: ObjectifyElement

    """
    if value is None:
        return etree.Element(node_name)
    if isinstance(value, bool):
        if value is True:
            value = 'true'
        elif value is False:
            value = 'false'
    if not isinstance(value, str):
        value = str(value)
    element = etree.Element(node_name)
    element.text = value
    return element


def get_logger(file_name="vcd_sdk.log",
               log_level=logging.DEBUG,
               max_bytes=10000000,
               backup_count=10):
    """This will give a logger with Rotating FileHandler.

    Open the specified file and use it as the stream for logging.
    By default, the file grows indefinitely. You can specify particular
    values of maxBytes and backupCount to allow the file to rollover at
    a predetermined size.
    Rollover occurs whenever the current log file is nearly maxBytes in
    length. If backupCount is >= 1, the system will successively create
    new files with the same pathname as the base file, but with extensions
    ".1", ".2" etc. appended to it. For example, with a backupCount of 5
    and a base file name of "app.log", you would get "app.log",
    "app.log.1", "app.log.2", ... through to "app.log.5". The file being
    written to is always "app.log" - when it gets filled up, it is closed
    and renamed to "app.log.1", and if files "app.log.1", "app.log.2" etc.
    exist, then they are renamed to "app.log.2", "app.log.3" etc.
    respectively.

    :param file_name: name of the log file.
    :param log_level: log level.
    :param max_bytes: max size of log file in bytes.
    :param backup_count: no of backup count.
    :return: Logger with rotating file handler.
    :type: LOGGER
    """
    LOGGER = logging.getLogger(file_name)
    logHandler = handlers.RotatingFileHandler(
        filename=file_name, maxBytes=max_bytes, backupCount=backup_count)
    logHandler.setLevel(log_level)
    LOGGER.addHandler(logHandler)
    return LOGGER<|MERGE_RESOLUTION|>--- conflicted
+++ resolved
@@ -14,10 +14,7 @@
 # limitations under the License.
 
 import asyncio
-<<<<<<< HEAD
 import aiohttp
-=======
->>>>>>> 43688247
 from datetime import datetime
 from datetime import timedelta
 from distutils.version import StrictVersion

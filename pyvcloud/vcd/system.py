# VMware vCloud Director Python SDK
# Copyright (c) 2017 VMware, Inc. All Rights Reserved.
#
# Licensed under the Apache License, Version 2.0 (the "License");
# you may not use this file except in compliance with the License.
# You may obtain a copy of the License at
#
#     http://www.apache.org/licenses/LICENSE-2.0
#
# Unless required by applicable law or agreed to in writing, software
# distributed under the License is distributed on an "AS IS" BASIS,
# WITHOUT WARRANTIES OR CONDITIONS OF ANY KIND, either express or implied.
# See the License for the specific language governing permissions and
# limitations under the License.

from pyvcloud.vcd.client import E
from pyvcloud.vcd.client import EntityType
from pyvcloud.vcd.client import QueryResultFormat
from pyvcloud.vcd.client import RelationType
from pyvcloud.vcd.utils import get_admin_href


class System(object):
    def __init__(self, client, admin_href=None, admin_resource=None):
        """
        Constructor for System objects
        :param client:  (pyvcloud.vcd.client): The client.
        :param admin_href: URI representing _WellKnownEndpoint.ADMIN.
        :param admin_resource: (lxml.objectify.ObjectifiedElement): XML
        representation of admin_href.
        """  # NOQA
        self.client = client
        self.admin_href = admin_href
        self.admin_resource = admin_resource
        if admin_resource is not None:
            self.admin_href = self.client.get_admin().get('href')

    def create_org(self, org_name, full_org_name, is_enabled=False):
        """
        Create new organization.
        :param org_name: (str): The name of the organization.
        :param full_org_name: (str): The fullname of the organization.
        :param is_enabled: (bool): Enable organization if True
        :return: (AdminOrgType) Created org object.
        """  # NOQA
        if self.admin_resource is None:
            self.admin_resource = self.client.get_resource(self.admin_href)
        org_params = E.AdminOrg(
<<<<<<< HEAD
            E.FullName(full_org_name), E.Settings, name=org_name)
=======
            E.FullName(full_org_name),
            E.IsEnabled(is_enabled),
            E.Settings,
            name=org_name)
>>>>>>> 5bf9c1ed
        return self.client.post_linked_resource(
            self.admin_resource, RelationType.ADD, EntityType.ADMIN_ORG.value,
            org_params)

    def delete_org(self, org_name, force=None, recursive=None):
        """
        Delete an organization.
        :param org_name: (str): name of the org to be deleted.
        :param force: (bool): pass force=True  along with recursive=True to 
        remove an organization and any objects it contains, regardless of 
        their state.
        :param recursive: (bool): pass recursive=True  to remove an 
        organization and any objects it contains that are in a state that 
        normally allows removal.
        """  # NOQA
        org = self.client.get_org_by_name(org_name)
<<<<<<< HEAD
        org_href = org.get('href').replace('/api/org/', '/api/admin/org/')
        return self.client.delete_resource(org_href, force, recursive)

    def list_provider_vdcs(self):
        if self.admin_resource is None:
            self.admin_resource = self.client.get_resource(self.admin_href)
        if hasattr(self.admin_resource.ProviderVdcReferences,
                   'ProviderVdcReference'):
            return self.admin_resource.ProviderVdcReferences.\
                        ProviderVdcReference
        else:
            return []

    def get_provider_vdc(self, pvdc_name):
        for pvdc in self.list_provider_vdcs():
            if pvdc.get('name') == pvdc_name:
                return pvdc
        raise Exception('PVDC not found (or)'
                        ' Access to resource is forbidden')

    def list_provider_vdc_storage_profiles(self, name=None):
        if name is not None:
            query_filter = 'name==%s' % name
        else:
            query_filter = None
        q = self.client.get_typed_query(
            'providerVdcStorageProfile',
            query_result_format=QueryResultFormat.RECORDS,
            qfilter=query_filter)
        return list(q.execute())

    def get_provider_vdc_storage_profile(self, name):
        for profile in self.list_provider_vdc_storage_profiles(name):
            if profile.get('name') == name:
                return profile
        raise Exception('PVDCSP not found (or)'
                        ' Access to resource is forbidden')
=======
        org_href = get_admin_href(org.get('href'))
        return self.client.delete_resource(org_href, force, recursive)
>>>>>>> 5bf9c1ed
<|MERGE_RESOLUTION|>--- conflicted
+++ resolved
@@ -46,14 +46,10 @@
         if self.admin_resource is None:
             self.admin_resource = self.client.get_resource(self.admin_href)
         org_params = E.AdminOrg(
-<<<<<<< HEAD
-            E.FullName(full_org_name), E.Settings, name=org_name)
-=======
             E.FullName(full_org_name),
             E.IsEnabled(is_enabled),
             E.Settings,
             name=org_name)
->>>>>>> 5bf9c1ed
         return self.client.post_linked_resource(
             self.admin_resource, RelationType.ADD, EntityType.ADMIN_ORG.value,
             org_params)
@@ -62,16 +58,15 @@
         """
         Delete an organization.
         :param org_name: (str): name of the org to be deleted.
-        :param force: (bool): pass force=True  along with recursive=True to 
-        remove an organization and any objects it contains, regardless of 
+        :param force: (bool): pass force=True  along with recursive=True to
+        remove an organization and any objects it contains, regardless of
         their state.
-        :param recursive: (bool): pass recursive=True  to remove an 
-        organization and any objects it contains that are in a state that 
+        :param recursive: (bool): pass recursive=True  to remove an
+        organization and any objects it contains that are in a state that
         normally allows removal.
         """  # NOQA
         org = self.client.get_org_by_name(org_name)
-<<<<<<< HEAD
-        org_href = org.get('href').replace('/api/org/', '/api/admin/org/')
+        org_href = get_admin_href(org.get('href'))
         return self.client.delete_resource(org_href, force, recursive)
 
     def list_provider_vdcs(self):
@@ -107,8 +102,4 @@
             if profile.get('name') == name:
                 return profile
         raise Exception('PVDCSP not found (or)'
-                        ' Access to resource is forbidden')
-=======
-        org_href = get_admin_href(org.get('href'))
-        return self.client.delete_resource(org_href, force, recursive)
->>>>>>> 5bf9c1ed
+                        ' Access to resource is forbidden')
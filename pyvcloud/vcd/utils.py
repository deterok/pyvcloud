# VMware vCloud Python SDK
# Copyright (c) 2014 VMware, Inc. All Rights Reserved.
#
# Licensed under the Apache License, Version 2.0 (the "License");
# you may not use this file except in compliance with the License.
# You may obtain a copy of the License at
#
#     http://www.apache.org/licenses/LICENSE-2.0
#
# Unless required by applicable law or agreed to in writing, software
# distributed under the License is distributed on an "AS IS" BASIS,
# WITHOUT WARRANTIES OR CONDITIONS OF ANY KIND, either express or implied.
# See the License for the specific language governing permissions and
# limitations under the License.

import collections
import humanfriendly
from lxml import etree
from lxml.objectify import NoneElement
from pygments import formatters
from pygments import highlight
from pygments import lexers
from pyvcloud.vcd.client import EntityType
from pyvcloud.vcd.client import get_links
from pyvcloud.vcd.client import NSMAP
from pyvcloud.vcd.client import VCLOUD_STATUS_MAP


def extract_id(urn):
    if urn is None:
        return None
    if ':' in urn:
        return urn.split(':')[-1]
    else:
        return urn


def org_to_dict(org):
    result = {}
    result['name'] = org.get('name')
    result['id'] = extract_id(org.get('id'))
    result['full_name'] = str('%s' % org.FullName)
    result['description'] = str('%s' % org.Description)
    result['vdcs'] = [
        str(n.name) for n in get_links(org, media_type=EntityType.VDC.value)
    ]
    result['org_networks'] = [
        str(n.name)
        for n in get_links(org, media_type=EntityType.ORG_NETWORK.value)
    ]
    result['catalogs'] = [
        str(n.name)
        for n in get_links(org, media_type=EntityType.CATALOG.value)
    ]
    return result


def vdc_to_dict(vdc):
    result = {}
    result['name'] = vdc.get('name')
    result['id'] = extract_id(vdc.get('id'))
    if hasattr(vdc, 'IsEnabled'):
        result['is_enabled'] = bool(vdc.IsEnabled)
    if hasattr(vdc, 'AvailableNetworks') and \
            hasattr(vdc.AvailableNetworks, 'Network'):
        result['networks'] = []
        for n in vdc.AvailableNetworks.Network:
            result['networks'].append(n.get('name'))
    if hasattr(vdc, 'ComputeCapacity'):
        result['cpu_capacity'] = {
            'units': str(vdc.ComputeCapacity.Cpu.Units),
            'allocated': str(vdc.ComputeCapacity.Cpu.Allocated),
            'limit': str(vdc.ComputeCapacity.Cpu.Limit),
            'reserved': str(vdc.ComputeCapacity.Cpu.Reserved),
            'used': str(vdc.ComputeCapacity.Cpu.Used),
            'overhead': str(vdc.ComputeCapacity.Cpu.Overhead)
        }
        result['mem_capacity'] = {
            'units': str(vdc.ComputeCapacity.Memory.Units),
            'allocated': str(vdc.ComputeCapacity.Memory.Allocated),
            'limit': str(vdc.ComputeCapacity.Memory.Limit),
            'reserved': str(vdc.ComputeCapacity.Memory.Reserved),
            'used': str(vdc.ComputeCapacity.Memory.Used),
            'overhead': str(vdc.ComputeCapacity.Memory.Overhead)
        }
    if hasattr(vdc, 'AllocationModel'):
        result['allocation_model'] = str(vdc.AllocationModel)
    if hasattr(vdc, 'VmQuota'):
        result['vm_quota'] = int(vdc.VmQuota)
    if hasattr(vdc, 'Capabilities') and \
            hasattr(vdc.Capabilities, 'SupportedHardwareVersions') and \
            hasattr(vdc.Capabilities.SupportedHardwareVersions,
                    'SupportedHardwareVersion'):
        result['supported_hw'] = []
        for n in vdc.Capabilities.SupportedHardwareVersions. \
                SupportedHardwareVersion:
            result['supported_hw'].append(str(n))
    if hasattr(vdc, 'ResourceEntities') and \
            hasattr(vdc.ResourceEntities, 'ResourceEntity'):
        result['vapps'] = []
        result['vapp_templates'] = []
        for n in vdc.ResourceEntities.ResourceEntity:
            if n.get('type') == EntityType.VAPP.value:
                result['vapps'].append(n.get('name'))
            elif n.get('type') == EntityType.VAPP_TEMPLATE.value:
                result['vapp_templates'].append(n.get('name'))
    return result


def to_human(seconds):
    weeks = seconds / (7 * 24 * 60 * 60)
    days = seconds / (24 * 60 * 60) - 7 * weeks
    hours = seconds / (60 * 60) - 7 * 24 * weeks - 24 * days
    return '%sw, %sd, %sh' % (weeks, days, hours)


def vapp_to_dict(vapp, metadata=None):
    result = {}
    result['name'] = vapp.get('name')
    result['id'] = extract_id(vapp.get('id'))
    if 'ownerName' in vapp:
        result['owner'] = [vapp.get('ownerName')]
    if hasattr(vapp, 'Owner') and hasattr(vapp.Owner, 'User'):
        result['owner'] = []
        for user in vapp.Owner.User:
            result['owner'].append(user.get('name'))
    items = vapp.xpath('//ovf:NetworkSection/ovf:Network', namespaces=NSMAP)
    n = 0
    for item in items:
        n += 1
        network_name = item.get('{http://schemas.dmtf.org/ovf/envelope/1}name')
        result['vapp-net-%s' % n] = network_name
        if hasattr(vapp, 'NetworkConfigSection'):
            for nc in vapp.NetworkConfigSection.NetworkConfig:
                if nc.get('networkName') == network_name:
                    result['vapp-net-%s-mode' % n] = \
                        nc.Configuration.FenceMode.text
    if hasattr(vapp, 'LeaseSettingsSection'):
        if hasattr(vapp.LeaseSettingsSection, 'DeploymentLeaseInSeconds'):
            result['deployment_lease'] = to_human(
                int(vapp.LeaseSettingsSection.DeploymentLeaseInSeconds))
        if hasattr(vapp.LeaseSettingsSection, 'StorageLeaseInSeconds'):
            result['storage_lease'] = to_human(
                int(vapp.LeaseSettingsSection.StorageLeaseInSeconds))
        if hasattr(vapp.LeaseSettingsSection, 'DeploymentLeaseExpiration'):
            result['deployment_lease_expiration'] = \
                vapp.LeaseSettingsSection.DeploymentLeaseExpiration
    if hasattr(vapp, 'Children') and hasattr(vapp.Children, 'Vm'):
        n = 0
        for vm in vapp.Children.Vm:
            n += 1
            k = 'vm-%s' % n
            result[k + ': name'] = vm.get('name')
            items = vm.xpath(
                '//ovf:VirtualHardwareSection/ovf:Item', namespaces=NSMAP)
            for item in items:
                element_name = item.find('rasd:ElementName', NSMAP)
                connection = item.find('rasd:Connection', NSMAP)
                if connection is None:
                    quantity = item.find('rasd:VirtualQuantity', NSMAP)
                    if quantity is None or isinstance(quantity, NoneElement):
                        value = item.find('rasd:Description', NSMAP)
                    else:
                        units = item.find('rasd:VirtualQuantityUnits', NSMAP)
                        if isinstance(units, NoneElement):
                            units = ''
                        value = '{:,} {}'.format(int(quantity), units).strip()
                else:
                    value = '{}: {}'.format(
                        connection.get(
                            '{http://www.vmware.com/vcloud/v1.5}ipAddressingMode' # NOQA
                        ),
                        connection.get(
                            '{http://www.vmware.com/vcloud/v1.5}ipAddress') # NOQA
                    )
                result['%s: %s' % (k, element_name)] = value
            env = vm.xpath('//ovfenv:Environment', namespaces=NSMAP)
            if len(env) > 0:
                result['%s: %s' % (k, 'moid')] = env[0].get(
                    '{http://www.vmware.com/schema/ovfenv}vCenterId')  # NOQA
            if hasattr(vm, 'StorageProfile'):
                result['%s: %s' % (k, 'storage-profile')] = \
                    vm.StorageProfile.get('name')
            if hasattr(vm, 'GuestCustomizationSection'):
                if hasattr(vm.GuestCustomizationSection, 'AdminPassword'):
                    element_name = 'password'
                    value = vm.GuestCustomizationSection.AdminPassword
                    result['%s: %s' % (k, element_name)] = value
                if hasattr(vm.GuestCustomizationSection, 'ComputerName'):
                    element_name = 'computer-name'
                    value = vm.GuestCustomizationSection.ComputerName
                    result['%s: %s' % (k, element_name)] = value
            if hasattr(vm, 'NetworkConnectionSection'):
                ncs = vm.NetworkConnectionSection
                result['%s: %s' % (k, 'primary-net')] = \
                    ncs.PrimaryNetworkConnectionIndex.text
                for nc in ncs.NetworkConnection:
                    nci = nc.NetworkConnectionIndex.text
                    result['%s: net-%s' % (k, nci)] = nc.get('network')
                    result['%s: net-%s-mode' % (k, nci)] = \
                        nc.IpAddressAllocationMode.text
                    result['%s: net-%s-connected' % (k, nci)] = \
                        nc.IsConnected.text
                    if hasattr(nc, 'MACAddress'):
                        result['%s: net-%s-mac' % (k, nci)] = \
                            nc.MACAddress.text
                    if hasattr(nc, 'IpAddress'):
                        result['%s: net-%s-ip' % (k, nci)] = nc.IpAddress.text
            for setting in vm.VmSpecSection.DiskSection.DiskSettings:
                if hasattr(setting, 'Disk'):
                    result['%s: attached-disk-%s-name' %
                           (k, setting.DiskId.text)] = \
                           '%s' % (setting.Disk.get('name'))
                    result['%s: attached-disk-%s-size-Mb' %
                           (k, setting.DiskId.text)] = \
                        '%s' % (setting.SizeMb.text)
                    result['%s: attached-disk-%s-bus' %
                           (k, setting.DiskId.text)] = \
                        '%s' % (setting.BusNumber.text)
                    result['%s: attached-disk-%s-unit' %
                           (k, setting.DiskId.text)] = \
                        '%s' % (setting.UnitNumber.text)

    result['status'] = VCLOUD_STATUS_MAP.get(int(vapp.get('status')))
    if metadata is not None and hasattr(metadata, 'MetadataEntry'):
        for me in metadata.MetadataEntry:
            result['metadata: %s' % me.Key.text] = me.TypedValue.Value.text
    return result


def task_to_dict(task):
    result = to_dict(task)
    if hasattr(task, 'Owner'):
        result['owner_name'] = task.Owner.get('name')
        result['owner_href'] = task.Owner.get('href')
        result['owner_type'] = task.Owner.get('type')
    if hasattr(task, 'User'):
        result['user'] = task.User.get('name')
    if hasattr(task, 'Organization'):
        result['organization'] = task.Organization.get('name')
    if hasattr(task, 'Details'):
        result['details'] = task.Details
    return result


def disk_to_dict(disk):
    result = {}
    result['name'] = disk.get('name')
    result['id'] = extract_id(disk.get('id'))
    result['status'] = disk.get('status')
    result['size'] = humanfriendly.format_size(int(disk.get('size')))
    result['size_bytes'] = disk.get('size')
    result['busType'] = disk.get('busType')
    result['busSubType'] = disk.get('busSubType')
    result['iops'] = disk.get('iops')
    if hasattr(disk, 'Owner'):
        result['owner'] = disk.Owner.User.get('name')
    if hasattr(disk, 'Description'):
        result['description'] = disk.Description
    if hasattr(disk, 'StorageProfile'):
        result['storageProfile'] = disk.StorageProfile.get('name')
    if hasattr(disk, 'attached_vms') and \
       hasattr(disk.attached_vms, 'VmReference'):
        result['vms_attached'] = disk.attached_vms.VmReference.get('name')
        result['vms_attached_id'] = disk.attached_vms.VmReference.get(
            'href').split('/vm-')[-1]
    return result


def access_settings_to_dict(access_setting):
    result = collections.OrderedDict()
    if hasattr(access_setting, 'Subject'):
        result['user_name'] = access_setting.Subject.get('name')
        result['user_href'] = access_setting.Subject.get('href')
    if hasattr(access_setting, 'AccessLevel'):
        result['access_level'] = access_setting.AccessLevel
    return result


def filter_attributes(resource_type):
    attributes = None
    if resource_type in ['adminTask', 'task']:
        attributes = ['id', 'name', 'objectName', 'status', 'startDate']
    elif resource_type in ['adminVApp', 'vApp']:
        attributes = [
            'id', 'name', 'numberOfVMs', 'status', 'numberOfCpus',
            'memoryAllocationMB', 'storageKB', 'ownerName', 'isDeployed',
            'isEnabled', 'vdcName'
        ]
    elif resource_type in ['adminCatalogItem', 'catalogItem']:
        attributes = [
            'id', 'name', 'catalogName', 'storageKB', 'status', 'entityType',
            'vdcName', 'isPublished', 'ownerName'
        ]
    return attributes


def to_dict(obj, attributes=None, resource_type=None, exclude=['href',
                                                               'type']):
    if obj is None:
        return {}
    result = {}
    attributes_res = filter_attributes(resource_type)
    if attributes:
        for attr in attributes:
            result[attr] = None
    if attributes_res:
        for attr in attributes_res:
            result[attr] = None
    for attr in obj.attrib:
        flag = False
        if attributes:
            flag = attr in attributes
        elif attributes_res:
            flag = attr in attributes_res
        else:
            flag = True
        if flag:
            if attr == 'id':
                result[attr] = extract_id(obj.get(attr))
            else:
                result[attr] = obj.get(attr)
    if hasattr(obj, '__dict__'):
        for key in obj.__dict__:
            result[key] = obj[key].text
    for e in exclude:
        if e in result.keys():
            result.pop(e)
    return result


def to_camel_case(name, names):
    result = name
    for n in names:
        if name.lower() == n.lower():
            return n
    return result


def stdout_xml(the_xml):
<<<<<<< HEAD
    print(
        highlight(
            str(etree.tostring(the_xml, pretty_print=True), 'utf-8'),
            lexers.XmlLexer(), formatters.TerminalFormatter()))
=======
    print(highlight(str(etree.tostring(the_xml,
                                       pretty_print=True),
                        'utf-8'),
                    lexers.XmlLexer(),
                    formatters.TerminalFormatter()))


def get_admin_href(href):
    return href.replace('/api/',
                        '/api/admin/')
>>>>>>> 5bf9c1ed
<|MERGE_RESOLUTION|>--- conflicted
+++ resolved
@@ -338,12 +338,6 @@
 
 
 def stdout_xml(the_xml):
-<<<<<<< HEAD
-    print(
-        highlight(
-            str(etree.tostring(the_xml, pretty_print=True), 'utf-8'),
-            lexers.XmlLexer(), formatters.TerminalFormatter()))
-=======
     print(highlight(str(etree.tostring(the_xml,
                                        pretty_print=True),
                         'utf-8'),
@@ -352,6 +346,4 @@
 
 
 def get_admin_href(href):
-    return href.replace('/api/',
-                        '/api/admin/')
->>>>>>> 5bf9c1ed
+    return href.replace('/api/', '/api/admin/')
# VMware vCloud Director Python SDK
# Copyright (c) 2014-2018 VMware, Inc. All Rights Reserved.
#
# Licensed under the Apache License, Version 2.0 (the "License");
# you may not use this file except in compliance with the License.
# You may obtain a copy of the License at
#
#     http://www.apache.org/licenses/LICENSE-2.0
#
# Unless required by applicable law or agreed to in writing, software
# distributed under the License is distributed on an "AS IS" BASIS,
# WITHOUT WARRANTIES OR CONDITIONS OF ANY KIND, either express or implied.
# See the License for the specific language governing permissions and
# limitations under the License.

import json
from copy import deepcopy

from lxml import etree
from lxml import objectify

from pyvcloud.vcd.acl import Acl
from pyvcloud.vcd.client import E
from pyvcloud.vcd.client import E_OVF
from pyvcloud.vcd.client import EntityType
from pyvcloud.vcd.client import FenceMode
from pyvcloud.vcd.client import find_link
from pyvcloud.vcd.client import get_logger
from pyvcloud.vcd.client import MetadataDomain
from pyvcloud.vcd.client import MetadataValueType
from pyvcloud.vcd.client import MetadataVisibility
from pyvcloud.vcd.client import NSMAP
from pyvcloud.vcd.client import RelationType
from pyvcloud.vcd.client import VCLOUD_STATUS_MAP
from pyvcloud.vcd.exceptions import EntityNotFoundException
from pyvcloud.vcd.exceptions import InvalidParameterException
from pyvcloud.vcd.exceptions import InvalidStateException
from pyvcloud.vcd.exceptions import OperationNotSupportedException
from pyvcloud.vcd.metadata import Metadata
from pyvcloud.vcd.utils import cidr_to_netmask
from pyvcloud.vcd.vdc import VDC
from pyvcloud.vcd.vm import VM
from pyvcloud.vcd.utils import tag

DEFAULT_CHUNK_SIZE = 10 * 1024 * 1024
LOGGER = get_logger()


class VApp(object):
    def __init__(self, client, name=None, href=None, resource=None):
        """Constructor for VApp objects.

        :param pyvcloud.vcd.client.Client client: the client that will be used
            to make REST calls to vCD.
        :param str name: name of the entity.
        :param str href: URI of the entity.
        :param lxml.objectify.ObjectifiedElement resource: object containing
            EntityType.VAPP XML data representing the vApp.
        """
        self.client = client
        self.name = name
        if href is None and resource is None:
            raise InvalidParameterException(
                "VApp initialization failed as arguments are either invalid "
                "or None")
        self.href = href
        self.resource = resource
        if resource is not None:
            self.name = resource.get('name')
            self.href = resource.get('href')
            self.id = resource.get('id')

    async def get_resource(self):
        """Fetches the XML representation of the vApp from vCD.

        Will serve cached response if possible.

        :return: object containing EntityType.VAPP XML data representing the
            vApp.

        :rtype: lxml.objectify.ObjectifiedElement
        """
        if self.resource is None:
            await self.reload()
        return self.resource

    async def reload(self):
        """Reloads the resource representation of the vApp.

        This method should be called in between two method invocations on the
        VApp object, if the former call changes the representation of the
        vApp in vCD.
        """
        self.resource = await self.client.get_resource(self.href)
        if self.resource is not None:
            self.name = self.resource.get('name')
            self.href = self.resource.get('href')

    async def clone(self, name, vdc_href, deploy=False,
                    power_on=False, delete=False, linked_clone=False):
        cloneVAppParams = getattr(E, tag('vcloud')('CloneVAppParams'))(
            deploy='true' if deploy else 'false',
            powerOn='true' if power_on else 'false',
            name=name,
            linkedClone='true' if linked_clone else 'false',
        )
        cloneVAppParams.Description = 'Clone vapp.'
        cloneVAppParams.Source = getattr(E, tag('vcloud')('Source'))(
            href = self.href
        )
        setattr(cloneVAppParams, tag('vcloud')('IsSourceDelete'), 'true' if delete else 'false')
        objectify.deannotate(cloneVAppParams)
        etree.cleanup_namespaces(cloneVAppParams)

        return await self.client.post_resource(
            f'{vdc_href}/action/cloneVApp',
            cloneVAppParams,
            EntityType.CLONE_VAPP_PARAMS.value
        )

    async def get_primary_ip(self, vm_name):
        """Fetch the primary ip of a vm (in the vApp) identified by its name.

        :param str vm_name: name of the vm whose primary ip we want to
            retrieve.

        :return: ip address of the named vm.

        :rtype: str

        :raises: Exception: if the named vm or its NIC information can't be
            found.
        """
        await self.get_resource()
        if hasattr(self.resource, 'Children') and \
           hasattr(self.resource.Children, 'Vm'):
            for vm in self.resource.Children.Vm:
                if vm_name == vm.get('name'):
                    items = vm.xpath(
                        'ovf:VirtualHardwareSection/ovf:Item',
                        namespaces=NSMAP)
                    for item in items:
                        connection = item.find('rasd:Connection', NSMAP)
                        if connection is not None:
                            return connection.get('{' + NSMAP['vcloud'] +
                                                  '}ipAddress')
        raise Exception('can\'t find ip address')

    async def get_admin_password(self, vm_name):
        """Fetch the admin password of a named vm in the vApp.

        :param str vm_name: name of the vm whose admin password we want to
            retrieve.

        :return: admin password of the named vm.

        :rtype: str

        :raises: EntityNotFoundException: if the named vm can't be found.
        """
        await self.get_resource()
        if hasattr(self.resource, 'Children') and \
           hasattr(self.resource.Children, 'Vm'):
            for vm in self.resource.Children.Vm:
                if vm_name == vm.get('name'):
                    if hasattr(vm, 'GuestCustomizationSection') and \
                       hasattr(vm.GuestCustomizationSection, 'AdminPassword'):
                        return vm.GuestCustomizationSection.AdminPassword.text
        raise EntityNotFoundException('Can\'t find admin password')

    async def get_metadata(self):
        """Fetch metadata of the vApp.

        :return: an object containing EntityType.METADATA XML data which
            represents the metadata associated with the vApp.

        :rtype: lxml.objectify.ObjectifiedElement
        """
        await self.get_resource()
        return await self.client.get_linked_resource(
            self.resource, RelationType.DOWN, EntityType.METADATA.value)

    async def set_metadata(self,
                     domain,
                     visibility,
                     key,
                     value,
                     metadata_type=MetadataValueType.STRING.value):
        """Add a new metadata entry to the vApp.

        If an entry with the same key exists, it will be updated with the new
        value.

        :param str domain: a value of SYSTEM places this MetadataEntry in the
            SYSTEM domain. Omit or leave empty to place this MetadataEntry in
            the GENERAL domain.
        :param str visibility: must be one of the values specified in
            MetadataVisibility enum.
        :param str key: an arbitrary key name. Length cannot exceed 256 UTF-8
            characters.
        :param str value: value of the metadata entry.
        :param str metadata_type: one of the types specified in
            client.MetadataValueType enum.

        :return: an object of type EntityType.TASK XML which represents
             the asynchronous task that is updating the metadata on the vApp.
        """
        metadata = Metadata(client=self.client, resource=(await self.get_metadata()))
        return metadata.set_metadata(
            key=key,
            value=value,
            domain=MetadataDomain(domain),
            visibility=MetadataVisibility(visibility),
            metadata_value_type=MetadataValueType(metadata_type),
            use_admin_endpoint=False)

    def set_multiple_metadata(self,
                              key_value_dict,
                              domain=MetadataDomain.GENERAL,
                              visibility=MetadataVisibility.READ_WRITE,
                              metadata_value_type=MetadataValueType.STRING):
        """Add multiple new metadata entries to the vApp.

        If an entry with the same key exists, it will be updated with the new
        value. All entries must have the same value type and will be written to
        the same domain with identical visibility.

        :param dict key_value_dict: a dict containing key-value pairs to be
            added/updated.
        :param client.MetadataDomain domain: domain where the new entries would
            be put.
        :param client.MetadataVisibility visibility: visibility of the metadata
            entries.
        :param client.MetadataValueType metadata_value_type:

        :return: an object of type EntityType.TASK XML which represents
             the asynchronous task that is updating the metadata on the vApp.
        """
        metadata = Metadata(client=self.client, resource=self.get_metadata())
        return metadata.set_multiple_metadata(
            key_value_dict=key_value_dict,
            domain=MetadataDomain(domain),
            visibility=MetadataVisibility(visibility),
            metadata_value_type=MetadataValueType(metadata_value_type),
            use_admin_endpoint=False)

    def remove_metadata(self, key, domain=MetadataDomain.GENERAL):
        """Remove a metadata entry from the vApp.

        :param str key: key of the metadata to be removed.
        :param client.MetadataDomain domain: domain of the entry to be removed.

        :return: an object of type EntityType.TASK XML which represents
            the asynchronous task that is deleting the metadata on the vApp.

        :rtype: lxml.objectify.ObjectifiedElement

        :raises: AccessForbiddenException: If there is no metadata entry
            corresponding to the key provided.
        """
        metadata = Metadata(client=self.client, resource=self.get_metadata())
        return metadata.remove_metadata(
            key=key, domain=domain, use_admin_endpoint=False)

    async def get_vm_moid(self, vm_name):
        """Fetch the moref of a named vm in the vApp.

        :param str vm_name: name of the vm whose moref  we want to retrieve.

        :return: moref of the named vm.

        :rtype: str

        :raises: EntityNotFoundException: if the named vm can't be found.
        """
        vapp = await self.get_resource()
        if hasattr(vapp, 'Children') and hasattr(vapp.Children, 'Vm'):
            for vm in vapp.Children.Vm:
                if vm.get('name') == vm_name:
                    env = vm.xpath('ovfenv:Environment', namespaces=NSMAP)
                    if len(env) > 0:
                        return env[0].get('{' + NSMAP['ve'] + '}vCenterId')
        return None

    def set_lease(self, deployment_lease=0, storage_lease=0):
        """Update lease settings of the vApp.

        :param int deployment_lease: length of deployment lease in seconds.
        :param int storage_lease: length of storage lease in seconds.

        :return: an object containing EntityType.LEASE_SETTINGS XML data which
            represents the updated lease settings of the vApp.

        :rtype: lxml.objectify.ObjectifiedElement
        """
        self.get_resource()
        new_section = self.resource.LeaseSettingsSection

        new_section.DeploymentLeaseInSeconds = deployment_lease
        new_section.StorageLeaseInSeconds = storage_lease
        objectify.deannotate(new_section)
        etree.cleanup_namespaces(new_section)
        return self.client.put_resource(
            self.resource.get('href') + '/leaseSettingsSection/', new_section,
            EntityType.LEASE_SETTINGS.value)

    def get_lease(self):
        """Fetch lease settings data of the vApp.

        :return: an dictionary containing LEASE_SETTINGS Data of the vApp.

        :rtype: dict
        """
        self.get_resource()
        lease_setting = self.resource.LeaseSettingsSection
        result = {}
        if hasattr(lease_setting, 'DeploymentLeaseInSeconds'):
            result['DeploymentLeaseInSeconds'] = \
                lease_setting.DeploymentLeaseInSeconds
        if hasattr(lease_setting, 'StorageLeaseInSeconds'):
            result['StorageLeaseInSeconds'] = \
                lease_setting.StorageLeaseInSeconds
        if hasattr(lease_setting, 'StorageLeaseExpiration'):
            result['StorageLeaseExpiration'] = \
                lease_setting.StorageLeaseExpiration
        return result

    async def change_owner(self, href):
        """Change the ownership of vApp to a given user.

        :param str href: href of the new owner.
        """
        await self.get_resource()
        new_owner = self.resource.Owner
        new_owner.User.set('href', href)
        objectify.deannotate(new_owner)
        etree.cleanup_namespaces(new_owner)
        return await self.client.put_resource(
            self.resource.get('href') + '/owner/', new_owner,
            EntityType.OWNER.value)

    async def get_power_state(self, vapp_resource=None):
        """Returns the status of the vApp.

        :param lxml.objectify.ObjectifiedElement vapp_resource: object
            containing EntityType.VAPP XML data representing the vApp whose
            power state we want to retrieve.

        :return: The status of the vApp, the semantics of the value returned is
            captured in pyvcloud.vcd.client.VCLOUD_STATUS_MAP

        :rtype: int
        """
        if vapp_resource is None:
            vapp_resource = await self.get_resource()
        return int(vapp_resource.get('status'))

    async def is_powered_on(self, vapp_resource=None):
        """Checks if a vApp is powered on or not.

        :param lxml.objectify.ObjectifiedElement vapp_resource: object
            containing EntityType.VAPP XML data representing the vApp whose
            power state we want to check.

        :return: True if the vApp is powered on else False.

        :rtype: bool
        """
        return await self.get_power_state(vapp_resource) == 4

    async def is_powered_off(self, vapp_resource=None):
        """Checks if a vApp is powered off or not.

        :param lxml.objectify.ObjectifiedElement vapp_resource: object
            containing EntityType.VAPP XML data representing the vApp whose
            power state we want to check.

        :return: True if the vApp is powered off else False.

        :rtype: bool
        """
        return await self.get_power_state(vapp_resource) == 8

    async def is_suspended(self, vapp_resource=None):
        """Checks if a vApp is suspended or not.

        :param lxml.objectify.ObjectifiedElement vapp_resource: object
            containing EntityType.VAPP XML data representing the vApp whose
            power state we want to check.

        :return: True if the vApp is suspended else False.

        :rtype: bool
        """
        return await self.get_power_state(vapp_resource) == 3

    async def is_deployed(self, vapp_resource=None):
        """Checks if a vApp is deployed or not.

        :param lxml.objectify.ObjectifiedElement vapp_resource: object
            containing EntityType.VAPP XML data representing the vApp whose
            power state we want to check.

        :return: True if the vApp is deployed else False.

        :rtype: bool
        """
        resource = await self.get_resource()
        return json.loads(resource.get('deployed'))

    async def _perform_power_operation(self,
                                 rel,
                                 operation_name,
                                 media_type=None,
                                 contents=None):
        """Perform a power operation on the vApp.

        Perform one of the following power operations on the vApp.
        Power on, Power off, Deploy, Undeploy, Shutdown, Reboot, Power reset.

        :param pyvcloud.vcd.client.RelationType rel: relation of the link in
            the vApp resource that will be triggered for the power operation.
        :param str operation_name: name of the power operation to perform. This
            value will be used while logging error messages (if any).
        :param str media_type: media type of the link in
            the vApp resource that will be triggered for the power operation.
        :param lxml.objectify.ObjectifiedElement contents: payload for the
            linked operation.

        :return: an object containing EntityType.TASK XML data which represents
            the asynchronous task that is tracking the power operation on the
            vApp.

        :rtype: lxml.objectify.ObjectifiedElement

        :raises OperationNotSupportedException: if the power operation can't be
            performed on the vApp.
        """
        vapp_resource = await self.get_resource()
        try:
            return await self.client.post_linked_resource(vapp_resource, rel,
                                                    media_type, contents)
        except OperationNotSupportedException:
            power_state = await self.get_power_state(vapp_resource)
            raise OperationNotSupportedException(
                'Can\'t {0} vApp. Current state of vApp: {1}.'.format(
                    operation_name, VCLOUD_STATUS_MAP[power_state]))

    async def deploy(self, power_on=None, force_customization=None, deployment_lease_seconds=None):
        """Deploys the vApp.

        Deploying the vApp will allocate all resources assigned to the vApp.
        TODO: Add lease_deployment_seconds param after PR 2036925 is fixed.
        https://jira.eng.vmware.com/browse/VCDA-465

        :param bool power_on: specifies whether to power on/off vApp/vm
            on deployment. True by default, unless otherwise specified.
        :param str lease_deployment_seconds: deployment lease in seconds.
        :param bool force_customization: True, instructs vCD to force
            customization on deployment. False, no action is performed.

        :return: an object containing EntityType.TASK XML data which represents
            the asynchronous task that is deploying the vApp.

        :rtype: lxml.objectify.ObjectifiedElement

        :raises OperationNotSupportedException: if the vApp can't be deployed.
        """
        deploy_vapp_params = E.DeployVAppParams()
        if power_on is not None:
            deploy_vapp_params.set('powerOn', str(power_on).lower())
        if force_customization is not None:
            deploy_vapp_params.set('forceCustomization',
                                   str(force_customization).lower())
        if deployment_lease_seconds is not None:
            deploy_vapp_params.set('deploymentLeaseSeconds',
                                   str(deployment_lease_seconds).lower())

        return await self._perform_power_operation(
            rel=RelationType.DEPLOY,
            operation_name='deploy',
            media_type=EntityType.DEPLOY.value,
            contents=deploy_vapp_params)

    async def undeploy(self, action='default'):
        """Undeploys the vApp.

        :param str action: specifies the action to be applied to all vms in the
            vApp. Accepted values are

                - powerOff: power off the virtual machines.
                - suspend: suspend the virtual machines.
                - shutdown: shut down the virtual machines.
                - force: attempt to power off the virtual machines. Failures in
                    undeploying the virtual machine or associated networks are
                    ignored. All references to the vApp and its vms are removed
                    from the database.
                - default: use the actions, order, and delay specified in the
                    StartupSection.

        :return: an object containing EntityType.TASK XML data which represents
            the asynchronous task that is undeploying the vApp.

        :rtype: lxml.objectify.ObjectifiedElement

        :raises OperationNotSupportedException: if the vApp can't be
            undeployed.
        """
        params = E.UndeployVAppParams(E.UndeployPowerAction(action))

        return await self._perform_power_operation(
            rel=RelationType.UNDEPLOY,
            operation_name='undeploy',
            media_type=EntityType.UNDEPLOY.value,
            contents=params)

    async def power_off(self):
        """Power off the vms in the vApp.

        :return: an object containing EntityType.TASK XML data which represents
            the asynchronous task that is powering off the vApp.

        :rtype: lxml.objectify.ObjectifiedElement

        :raises OperationNotSupportedException: if the vApp can't be powered
            off.
        """
        return await self._perform_power_operation(
            rel=RelationType.POWER_OFF, operation_name='power off')

    async def power_on(self):
        """Power on the vms in the vApp.

        :return: an object containing EntityType.TASK XML data which represents
            the asynchronous task that is powering on the vApp.

        :rtype: lxml.objectify.ObjectifiedElement

        :raises OperationNotSupportedException: if the vApp can't be powered
            on.
        """
        return await self._perform_power_operation(
            rel=RelationType.POWER_ON, operation_name='power on')

    async def shutdown(self):
        """Shutdown the vApp.

        :return: an object containing EntityType.TASK XML data which represents
            the asynchronous task shutting down the vApp.

        :rtype: lxml.objectify.ObjectifiedElement

        :raises OperationNotSupportedException: if the vApp can't be shutdown.
        """
        return await self._perform_power_operation(
            rel=RelationType.POWER_SHUTDOWN, operation_name='shutdown')

    async def power_reset(self):
        """Power resets the vms in the vApp.

        :return: an object containing EntityType.TASK XML data which represents
            the asynchronous task resetting the vApp.

        :rtype: lxml.objectify.ObjectifiedElement

        :raises OperationNotSupportedException: if the vApp can't be power
            reset.
        """
        return await self._perform_power_operation(
            rel=RelationType.POWER_RESET, operation_name='power reset')

    async def reboot(self):
        """Reboots the vms in the vApp.

        :return: an object containing EntityType.TASK XML data which represents
            the asynchronous task rebooting the vApp.

        :rtype: lxml.objectify.ObjectifiedElement

        :raises OperationNotSupportedException: if the vApp can't be rebooted.
        """
        return await self._perform_power_operation(
            rel=RelationType.POWER_REBOOT, operation_name='reboot')

    async def connect_vm(self, mode='DHCP', reset_mac_address=False):
        await self.get_resource()
        if hasattr(self.resource, 'Children') and \
           hasattr(self.resource.Children, 'Vm') and \
           len(self.resource.Children.Vm) > 0:
            network_name = 'none'
            for nc in self.resource.NetworkConfigSection.NetworkConfig:
                if nc.get('networkName') != 'none':
                    network_name = nc.get('networkName')
                    break
            self.resource.Children.Vm[
                0].NetworkConnectionSection.NetworkConnection.set(
                    'network', network_name)
            self.resource.Children.Vm[
                0].NetworkConnectionSection.NetworkConnection.IsConnected = \
                E.IsConnected('true')
            if reset_mac_address:
                self.resource.Children.Vm[0].NetworkConnectionSection.\
                    NetworkConnection.MACAddress = E.MACAddress('')
            self.resource.Children.Vm[0].NetworkConnectionSection.\
                NetworkConnection.IpAddressAllocationMode = \
                E.IpAddressAllocationMode(mode.upper())
            return await self.client.put_linked_resource(
                self.resource.Children.Vm[0].NetworkConnectionSection,
                RelationType.EDIT, EntityType.NETWORK_CONNECTION_SECTION.value,
                self.resource.Children.Vm[0].NetworkConnectionSection)

    async def attach_disk_to_vm(self, disk_href, vm_name):
        """Attach an independent disk to the vm with the given name.

        :param str disk_href: href of the disk to be attached.
        :param str vm_name: name of the vm to which the disk will be attached.

        :return: an object containing EntityType.TASK XML data which represents
            the asynchronous task of attaching the disk.

        :rtype: lxml.objectify.ObjectifiedElement

        :raises: EntityNotFoundException: if the named vm or disk cannot be
            located.
        """
        disk_attach_or_detach_params = E.DiskAttachOrDetachParams(
            E.Disk(type=EntityType.DISK.value, href=disk_href))
        vm = await self.get_vm(vm_name)

        return await self.client.post_linked_resource(
            vm, RelationType.DISK_ATTACH,
            EntityType.DISK_ATTACH_DETACH_PARAMS.value,
            disk_attach_or_detach_params)

    async def detach_disk_from_vm(self, disk_href, vm_name):
        """Detach the independent disk from the vm with the given name.

        :param str disk_href: href of the disk to be detached.
        :param str vm_name: name of the vm to which the disk will be detached.

        :return: an object containing EntityType.TASK XML data which represents
            the asynchronous task of dettaching the disk.

        :rtype: lxml.objectify.ObjectifiedElement

        :raises: EntityNotFoundException: if the named vm or disk cannot be
            located.
        """
        disk_attach_or_detach_params = E.DiskAttachOrDetachParams(
            E.Disk(type=EntityType.DISK.value, href=disk_href))
        vm = await self.get_vm(vm_name)
        return await self.client.post_linked_resource(
            vm, RelationType.DISK_DETACH,
            EntityType.DISK_ATTACH_DETACH_PARAMS.value,
            disk_attach_or_detach_params)

    async def get_all_vms(self):
        """Retrieve all the vms in the vApp.

        :return: a list of lxml.objectify.ObjectifiedElement objects, where
            each object contains EntityType.VM XML data and represents one vm.

        :rtype: empty list or generator object
        """
        await self.get_resource()
        if hasattr(self.resource, 'Children') and \
                hasattr(self.resource.Children, 'Vm') and \
                len(self.resource.Children.Vm) > 0:
            return self.resource.Children.Vm
        else:
            return []

    async def get_vm(self, vm_name=None):
        """Retrieve the vm with the given name in this vApp.

        :param str vm_name: name of the vm to be retrieved.

        :return: an object contains EntityType.VM XML data that represents the
            vm.

        :rtype: lxml.objectify.ObjectifiedElement

        :raises: EntityNotFoundException: if the named vm could not be found.
        """
        if vm_name is None:
            vms = await self.get_all_vms()
            if len(vms) != 1:
                raise ValueError(f'{len(vms)} VM in VApp')
            return vms[0]
        for vm in await self.get_all_vms():
            if vm.get('name') == vm_name:
                return vm
        raise EntityNotFoundException('Can\'t find VM \'%s\'' % vm_name)

    async def add_disk_to_vm(self, vm_name, disk_size):
        """Add a virtual disk to a virtual machine in the vApp.

        It assumes that the vm has already at least one virtual hard disk
        and will attempt to create another one with similar characteristics.

        :param str vm_name: name of the vm to be customized.
        :param int disk_size: size of the disk to be added, in MBs.

        :return: an object containing EntityType.TASK XML data which represents
            the asynchronous task that is creating the disk.

        :rtype: lxml.objectify.ObjectifiedElement

        :raises: EntityNotFoundException: if the named vm cannot be located.
            occurred.
        """
        vm = await self.get_vm(vm_name)
        disk_list = await self.client.get_resource(
            vm.get('href') + '/virtualHardwareSection/disks')
        last_disk = None
        for disk in disk_list.Item:
            if disk['{' + NSMAP['rasd'] + '}Description'] == 'Hard disk':
                last_disk = disk
        assert last_disk is not None
        new_disk = deepcopy(last_disk)
        addr = int(str(
            last_disk['{' + NSMAP['rasd'] + '}AddressOnParent'])) + 1
        instance_id = int(str(
            last_disk['{' + NSMAP['rasd'] + '}InstanceID'])) + 1
        new_disk['{' + NSMAP['rasd'] + '}AddressOnParent'] = addr
        new_disk['{' + NSMAP['rasd'] + '}ElementName'] = 'Hard disk %s' % addr
        new_disk['{' + NSMAP['rasd'] + '}InstanceID'] = instance_id
        new_disk['{' + NSMAP['rasd'] + '}VirtualQuantity'] = \
            disk_size * 1024 * 1024
        new_disk['{' + NSMAP['rasd'] + '}HostResource'].set(
            '{' + NSMAP['vcloud'] + '}capacity', str(disk_size))
        disk_list.append(new_disk)
        return await self.client.put_resource(
            vm.get('href') + '/virtualHardwareSection/disks', disk_list,
            EntityType.RASD_ITEMS_LIST.value)

    async def get_access_settings(self):
        """Get the access settings of the vApp.

        :return: an object containing EntityType.CONTROL_ACCESS_PARAMS which
            represents the access control list of the vApp.

        :rtype: lxml.objectify.ObjectifiedElement
        """
        acl = Acl(self.client, await self.get_resource())
        return await acl.get_access_settings()

    async def add_access_settings(self, access_settings_list=None):
        """Add access settings to the vApp.

        :param list access_settings_list: list of dictionaries, where each
            dictionary represents a single access setting. The dictionary
            structure is as follows,

            - type: (str): type of the subject. One of 'org' or 'user'.
            - name: (str): name of the user or org.
            - access_level: (str): access_level of the particular subject.
                Allowed values are 'ReadOnly', 'Change' or 'FullControl'.

        :return: an object containing EntityType.CONTROL_ACCESS_PARAMS XML
            data representing the updated Access Control List of the vApp.

        :rtype: lxml.objectify.ObjectifiedElement
        """
        acl = Acl(self.client, await self.get_resource())
        return await acl.add_access_settings(access_settings_list)

    async def remove_access_settings(self,
                               access_settings_list=None,
                               remove_all=False):
        """Remove access settings from the vApp.

        :param list access_settings_list: list of dictionaries, where each
            dictionary represents a single access setting. The dictionary
            structure is as follows,

            - type: (str): type of the subject. One of 'org' or 'user'.
            - name: (str): name of the user or org.
        :param bool remove_all: True, if the entire Access Control List of the
            vApp should be removed, else False.

        :return: an object containing EntityType.CONTROL_ACCESS_PARAMS XML
            data representing the updated access control setting of the vdc.

        :rtype: lxml.objectify.ObjectifiedElement`
        """
        acl = Acl(self.client, await self.get_resource())
        return await acl.remove_access_settings(access_settings_list, remove_all)

    async def share_with_org_members(self, everyone_access_level='ReadOnly'):
        """Share the vApp to all members of the organization.

        :param everyone_access_level: (str) : access level when sharing the
            vApp with everyone. Allowed values are 'ReadOnly', 'Change', or
            'FullControl'. Default value is 'ReadOnly'.

        :return: an object containing EntityType.CONTROL_ACCESS_PARAMS XML
            data representing the updated access control setting of the vdc.

        :rtype: lxml.objectify.ObjectifiedElement
        """
        acl = Acl(self.client, await self.get_resource())
        return await acl.share_with_org_members(everyone_access_level)

    async def unshare_from_org_members(self):
        """Unshare the vApp from all members of current organization.

        :return: an object containing EntityType.CONTROL_ACCESS_PARAMS XML
            data representing the updated access control setting of the vdc.

        :rtype: lxml.objectify.ObjectifiedElement
        """
        acl = Acl(self.client, await self.get_resource())
        return await acl.unshare_from_org_members()

    async def get_all_networks(self):
        """Helper method that returns the list of networks defined in the vApp.

        :return: a smart xpath string that represents the list of vApp
            networks.

        :rtype: xpath string
        """
        await self.get_resource()
        return self.resource.xpath(
            '//ovf:NetworkSection/ovf:Network',
            namespaces={'ovf': NSMAP['ovf']})

    async def get_vapp_network_name(self, index=0):
        """Returns the name of the network defined in the vApp by index.

        :param int index: index of the vApp network to retrieve. 0 if omitted.

        :return: name of the requested network.

        :rtype: str

        :raises: EntityNotFoundException: if the named network could not be
            found.
        """
        networks = await self.get_all_networks()
        if networks is None or len(networks) < index + 1:
            raise EntityNotFoundException(
                'Can\'t find the specified vApp network')
        return networks[index].get('{' + NSMAP['ovf'] + '}name')

    async def to_sourced_item(self, spec):
        """Creates a vm SourcedItem from a vm specification.

        :param dict spec: a dictionary containing

            - vapp: (resource): (required) source vApp or vAppTemplate
                resource.
            - source_vm_name: (str): (required) source vm name.
            - target_vm_name: (str): (optional) target vm name.
            - hostname: (str): (optional) target guest hostname.
            - password: (str): (optional) the administrator password of the vm.
            - password_auto: (bool): (optional) auto generate administrator
                password.
            - password_reset: (bool): (optional) True, if the administrator
                password for this vm must be reset after first use.
            - cust_script: (str): (optional) script to run on guest
                customization.
            - network: (str): (optional) name of the vApp network to connect.
                If omitted, the vm won't be connected to any network.
            - storage_profile: (str): (optional) the name of the storage
                profile to be used for this vm.

        :return: an object containing SourcedItem XML element.

        :rtype: lxml.objectify.ObjectifiedElement
        """
        source_vapp = VApp(self.client, resource=spec['vapp'])
        source_vm_resource = await source_vapp.get_vm(spec['source_vm_name'])

        sourced_item = E.SourcedItem(
            E.Source(
                href=source_vm_resource.get('href'),
                id=source_vm_resource.get('id'),
                name=source_vm_resource.get('name'),
                type=source_vm_resource.get('type')))

        vm_general_params = E.VmGeneralParams()
        if 'target_vm_name' in spec:
            vm_general_params.append(E.Name(spec['target_vm_name']))

        vm_instantiation_param = E.InstantiationParams()
        if 'network' in spec:
            primary_index = int(source_vm_resource.NetworkConnectionSection.
                                PrimaryNetworkConnectionIndex.text)
            if 'ip_allocation_mode' in spec:
                ip_allocation_mode = spec['ip_allocation_mode']
            else:
                ip_allocation_mode = 'DHCP'
            vm_instantiation_param.append(
                E.NetworkConnectionSection(
                    E_OVF.Info(),
                    E.NetworkConnection(
                        E.NetworkConnectionIndex(primary_index),
                        E.IsConnected(True),
                        E.IpAddressAllocationMode(ip_allocation_mode.upper()),
                        network=spec['network'])))

        needs_customization = 'disk_size' in spec or 'password' in spec or \
            'cust_script' in spec or 'hostname' in spec
        if needs_customization:
            guest_customization_param = E.GuestCustomizationSection(
                E_OVF.Info(),
                E.Enabled(True),
            )
            if 'password' in spec:
                guest_customization_param.append(E.AdminPasswordEnabled(True))
                guest_customization_param.append(E.AdminPasswordAuto(False))
                guest_customization_param.append(
                    E.AdminPassword(spec['password']))
            else:
                if 'password_auto' in spec:
                    guest_customization_param.append(
                        E.AdminPasswordEnabled(True))
                    guest_customization_param.append(E.AdminPasswordAuto(True))
                else:
                    guest_customization_param.append(
                        E.AdminPasswordEnabled(False))
            if 'password_reset' in spec:
                guest_customization_param.append(
                    E.ResetPasswordRequired(spec['password_reset']))
            if 'cust_script' in spec:
                guest_customization_param.append(
                    E.CustomizationScript(spec['cust_script']))
            if 'hostname' in spec:
                guest_customization_param.append(
                    E.ComputerName(spec['hostname']))
            vm_instantiation_param.append(guest_customization_param)

        vm_general_params.append(E.NeedsCustomization(needs_customization))
        sourced_item.append(vm_general_params)
        sourced_item.append(vm_instantiation_param)

        if 'storage_profile' in spec:
            sp = spec['storage_profile']
            storage_profile = E.StorageProfile(
                href=sp.get('href'),
                id=sp.get('href').split('/')[-1],
                type=sp.get('type'),
                name=sp.get('name'))
            sourced_item.append(storage_profile)

        return sourced_item

    async def add_vms(self,
                specs,
                deploy=True,
                power_on=True,
                all_eulas_accepted=False,
                source_delete=False):
        """Recompose the vApp and add vms.

        :param dict specs: vm specifications, see `to_sourced_item()` method
            for specification details.
        :param bool deploy: True, if the vApp should be deployed at
            instantiation.
        :param power_on: (bool): True if the vApp should be powered-on at
            instantiation
        :param bool all_eulas_accepted: True confirms acceptance of all
            EULAs in the vApp.

        :return: an object containing EntityType.VAPP XML data representing the
            updated vApp.

        :rtype: lxml.objectify.ObjectifiedElement
        """
        params = E.RecomposeVAppParams(
            deploy='true' if deploy else 'false',
            powerOn='true' if power_on else 'false')

        for spec in specs:
            params.append(await self.to_sourced_item(spec))
        if source_delete:
            params.SourcedItem.set('sourceDelete', 'true')
        if all_eulas_accepted is not None:
            params.append(E.AllEULAsAccepted('true' if all_eulas_accepted else 'false'))
        return await self.client.post_linked_resource(
            self.resource, RelationType.RECOMPOSE,
            EntityType.RECOMPOSE_VAPP_PARAMS.value, params)

    def delete_vms(self, names):
        """Recompose the vApp and delete vms.

        :param list names: names (str) of vms to delete from the vApp.

        :return: an object containing EntityType.VAPP XML data representing the
            updated vApp.

        :rtype: lxml.objectify.ObjectifiedElement
        """
        params = E.RecomposeVAppParams()
        for name in names:
            vm = self.get_vm(name)
            params.append(E.DeleteItem(href=vm.get('href')))
        return self.client.post_linked_resource(
            self.resource, RelationType.RECOMPOSE,
            EntityType.RECOMPOSE_VAPP_PARAMS.value, params)

    async def connect_org_vdc_network(self,
                                orgvdc_network_name,
                                retain_ip=None,
                                is_deployed=None,
                                fence_mode=FenceMode.BRIDGED.value):
        """Connect the vApp to an org vdc network.

        :param str orgvdc_network_name: name of the org vdc network to be
            connected to.
        :param bool retain_ip: True, if  the network resources such as IP/MAC
            of router will be retained across deployments.
        :param bool is_deployed: True, if this org vdc network has been
            deployed.
        :param str fence_mode: mode of connectivity to the parent network.
            Acceptable values are 'bridged', 'isolated' or 'natRouted'. Default
            value is 'bridged'.

        :return: an object containing EntityType.TASK XML data which represents
            the asynchronous task  that is connecting the vApp to the network.

        :rtype: lxml.objectify.ObjectifiedElement

        :raises: EntityNotFoundException: if named org vdc network does not
            exist.
        :raises: InvalidStateException: if the vApp is already connected to the
            org vdc network.
        """
        vdc = VDC(
            self.client,
            href=find_link(self.resource, RelationType.UP,
                           EntityType.VDC.value).href)
        orgvdc_network_href = await vdc.get_orgvdc_network_admin_href_by_name(
            orgvdc_network_name)

        network_configuration_section = \
            deepcopy(self.resource.NetworkConfigSection)

        matched_orgvdc_network_config = \
            self._search_for_network_config_by_name(
                orgvdc_network_name, network_configuration_section)
        if matched_orgvdc_network_config is not None:
            raise InvalidStateException(
                "Org vdc network \'%s\' is already connected to "
                "vApp." % orgvdc_network_name)

        configuration = E.Configuration(
            E.ParentNetwork(href=orgvdc_network_href), E.FenceMode(fence_mode))
        if retain_ip is not None:
            configuration.append(E.RetainNetInfoAcrossDeployments(retain_ip))
        network_config = E.NetworkConfig(
            configuration, networkName=orgvdc_network_name)
        if is_deployed is not None:
            network_config.append(E.IsDeployed(is_deployed))
        network_configuration_section.append(network_config)

        return await self.client.put_linked_resource(
            self.resource.NetworkConfigSection, RelationType.EDIT,
            EntityType.NETWORK_CONFIG_SECTION.value,
            network_configuration_section)

    def disconnect_org_vdc_network(self, orgvdc_network_name):
        """Disconnect the vApp from an org vdc network.

        :param str orgvdc_network_name: (str): name of the orgvdc network to be
            disconnected.

        :return: an object containing EntityType.TASK XML data which represents
            the asynchronous task  that is disconnecting the vApp from the
            network.

        :rtype: lxml.objectify.ObjectifiedElement

        :raises: InvalidStateException: if the named org vdc network is not
            connected to the vApp.
        """
        network_configuration_section = \
            deepcopy(self.resource.NetworkConfigSection)

        matched_orgvdc_network_config = \
            self._search_for_network_config_by_name(
                orgvdc_network_name, network_configuration_section)
        if matched_orgvdc_network_config is None:
            raise InvalidStateException(
                "Org vdc network \'%s\' is not attached to the vApp" %
                orgvdc_network_name)
        else:
            network_configuration_section.remove(matched_orgvdc_network_config)

        return self.client.put_linked_resource(
            self.resource.NetworkConfigSection, RelationType.EDIT,
            EntityType.NETWORK_CONFIG_SECTION.value,
            network_configuration_section)

    @staticmethod
    def _search_for_network_config_by_name(orgvdc_network_name,
                                           network_configuration_section):
        """Search for the NetworkConfig element by org vdc network name.

        :param str orgvdc_network_name: name of the org vdc network to be
            searched.
        :param lxml.objectify.ObjectifiedElement network_configuration_section:
            NetworkConfigSection of the vApp.

        :return: an object containing NetworkConfig XML element which
            represents the configuration of the named org vdc network.

        :rtype: lxml.objectify.ObjectifiedElement
        """
        if hasattr(network_configuration_section, 'NetworkConfig'):
            for network_config in network_configuration_section.NetworkConfig:
                if network_config.get('networkName') == orgvdc_network_name:
                    return network_config
        return None

    def create_vapp_network(self,
                            name,
                            network_cidr,
                            description=None,
                            primary_dns_ip=None,
                            secondary_dns_ip=None,
                            dns_suffix=None,
                            ip_ranges=None,
                            is_guest_vlan_allowed=False):
        """Create a vApp network.

        :param str network_name: name of vApp network to be created.
        :param str network_cidr: CIDR in the format of 192.168.1.1/24.
        :param str description: description of vApp network.
        :param str primary_dns_ip: IP address of primary DNS server.
        :param str secondary_dns_ip: IP address of secondary DNS Server.
        :param str dns_suffix: DNS suffix.
        :params list ip_ranges: list of IP ranges used for static pool
            allocation in the network. For example, [192.168.1.2-192.168.1.49,
            192.168.1.100-192.168.1.149].

        :return: an object containing EntityType.TASK XML data which represents
            the asynchronous task that is creating the vApp network.

        :rtype: lxml.objectify.ObjectifiedElement
        """
        self.get_resource()
        network_config_section = \
            deepcopy(self.resource.NetworkConfigSection)
        network_config = E.NetworkConfig(networkName=name)
        if description is not None:
            network_config.append(E.Description(description))

        config = E.Configuration()
        ip_scopes = E.IpScopes()
        ip_scope = E.IpScope()

        ip_scope.append(E.IsInherited(False))
        gateway_ip, netmask = cidr_to_netmask(network_cidr)
        ip_scope.append(E.Gateway(gateway_ip))
        ip_scope.append(E.Netmask(netmask))
        if primary_dns_ip is not None:
            ip_scope.append(E.Dns1(primary_dns_ip))
        if secondary_dns_ip is not None:
            ip_scope.append(E.Dns2(secondary_dns_ip))
        if dns_suffix is not None:
            ip_scope.append(E.DnsSuffix(dns_suffix))

        e_ip_ranges = E.IpRanges()
        for ip_range in ip_ranges:
            e_ip_range = E.IpRange()
            ip_range_token = ip_range.split('-')
            e_ip_range.append(E.StartAddress(ip_range_token[0]))
            e_ip_range.append(E.EndAddress(ip_range_token[1]))
            e_ip_ranges.append(e_ip_range)

        ip_scope.append(e_ip_ranges)
        ip_scopes.append(ip_scope)
        config.append(ip_scopes)
        config.append(E.FenceMode(FenceMode.ISOLATED.value))
        config.append(E.GuestVlanAllowed(is_guest_vlan_allowed))
        network_config.append(config)

        network_config_section.append(network_config)
        return self.client.put_linked_resource(
            self.resource.NetworkConfigSection, RelationType.EDIT,
            EntityType.NETWORK_CONFIG_SECTION.value, network_config_section)

    def reset_vapp_network(self, network_name):
        """Resets a vApp network.

        :param str network_name: name of vApp network to be reset.

        :return: an object containing EntityType.TASK XML data which represents
            the asynchronous task that is resetting the vApp network.

        :rtype: lxml.objectify.ObjectifiedElement
        """
        self.get_resource()
        # find the required network
        for nw in self.resource.NetworkConfigSection.NetworkConfig:
            if nw.get("networkName") == network_name:
                return self.client.post_linked_resource(
                    nw, RelationType.REPAIR, None, None)
        raise EntityNotFoundException(
            'Can\'t find network \'%s\'' % network_name)

    async def delete_vapp_network(self, network_name):
        """Deletes a vApp network.

        :param str network_name: name of vApp network to be deleted.

        :return: an object containing EntityType.TASK XML data which represents
            the asynchronous task that is deleting the vApp network.

        :rtype: lxml.objectify.ObjectifiedElement
        """
        await self.get_resource()
        network_config_section = deepcopy(self.resource.NetworkConfigSection)
        # find the required network
        for nw in network_config_section.NetworkConfig:
            if nw.get("networkName") == network_name:
                network_config_section.remove(nw)
                return await self.client.put_linked_resource(
                    self.resource.NetworkConfigSection, RelationType.EDIT,
                    EntityType.NETWORK_CONFIG_SECTION.value,
                    network_config_section)
        raise EntityNotFoundException(
            'Can\'t find network \'%s\'' % network_name)

    def update_vapp_network(self, network_name, new_net_name, new_net_desc):
        """Update a vApp network.

        :param str network_name: name of vApp network to be updated.
        :param str new_net_name: name of vApp network to be updated.
        :param str new_net_desc: description of vApp network to be updated.
        :return: an object containing EntityType.TASK XML data which represents
            the asynchronous task that is updating the vApp network.
        :rtype: lxml.objectify.ObjectifiedElement
        """
        # find the required network
        for network_config in self.resource.NetworkConfigSection.NetworkConfig:
            if network_config.get("networkName") == network_name:
                if new_net_name:
                    network_config.set('networkName', new_net_name)
                if new_net_desc:
                    if hasattr(network_config, 'Description'):
                        network_config.Description = E.Description(
                            new_net_desc)
                    else:
                        network_config.insert(0, E.Description(new_net_desc))
                return self.client.put_linked_resource(
                    self.resource.NetworkConfigSection, RelationType.EDIT,
                    EntityType.NETWORK_CONFIG_SECTION.value,
                    self.resource.NetworkConfigSection)
        raise EntityNotFoundException(
            'Can\'t find network \'%s\'' % network_name)

    def add_ip_range(self, network_name, start_ip, end_ip):
        """Add IP range to vApp network.

        :param str network_name: name of vApp network.
        :param str start_ip: start IP of IP range.
        :param str end_ip: last IP of IP range.
        :return: an object containing EntityType.TASK XML data which represents
            the asynchronous task that is updating the vApp network.
        :rtype: lxml.objectify.ObjectifiedElement
        """
        for network_config in self.resource.NetworkConfigSection.NetworkConfig:
            if network_config.get("networkName") == network_name:
                iprange = E.IpRange(
                    E.StartAddress(start_ip), E.EndAddress(end_ip))
                IpScope = network_config.Configuration.IpScopes.IpScope
                if hasattr(IpScope, 'IpRanges'):
                    IpScope.IpRanges.append(iprange)
                else:
                    IpScope.append(E.IpRanges(iprange))
                return self.client.put_linked_resource(
                    self.resource.NetworkConfigSection, RelationType.EDIT,
                    EntityType.NETWORK_CONFIG_SECTION.value,
                    self.resource.NetworkConfigSection)
        raise EntityNotFoundException(
            'Can\'t find network \'%s\'' % network_name)

    def update_ip_range(self, network_name, start_ip, end_ip, new_start_ip,
                        new_end_ip):
        """Update IP range to vApp network.

        :param str network_name: name of vApp network.
        :param str start_ip: start IP of IP range.
        :param str end_ip: last IP of IP range.
        :param str new_start_ip: start IP of IP range to be updated.
        :param str new_end_ip: last IP of IP range to be updated.
        :return: an object containing EntityType.TASK XML data which represents
            the asynchronous task that is updating the vApp network.
        :rtype: lxml.objectify.ObjectifiedElement
        """
        for network_config in self.resource.NetworkConfigSection.NetworkConfig:
            if network_config.get("networkName") == network_name:
                IpScope = network_config.Configuration.IpScopes.IpScope
                if (hasattr(IpScope, 'IpRanges')):
                    for ip_range in IpScope.IpRanges.IpRange:
                        if ip_range.StartAddress == start_ip \
                                and ip_range.EndAddress == end_ip:
                            ip_range.clear()
                            ip_range.append(E.StartAddress(new_start_ip))
                            ip_range.append(E.EndAddress(new_end_ip))
                            return self.client.put_linked_resource(
                                self.resource.NetworkConfigSection,
                                RelationType.EDIT,
                                EntityType.NETWORK_CONFIG_SECTION.value,
                                self.resource.NetworkConfigSection)
                break
        raise EntityNotFoundException(
            'Can\'t find ip range from \'%s\' to \'%s\'' % start_ip, end_ip)

    def delete_ip_range(self, network_name, start_ip, end_ip):
        """Delete IP range to vApp network.

        :param str network_name: name of vApp network.
        :param str start_ip: start IP of IP range.
        :param str end_ip: last IP of IP range.
        :return: an object containing EntityType.TASK XML data which represents
            the asynchronous task that is updating the vApp network.
        :rtype: lxml.objectify.ObjectifiedElement
        """
        for network_config in self.resource.NetworkConfigSection.NetworkConfig:
            if network_config.get("networkName") == network_name:
                IpScope = network_config.Configuration.IpScopes.IpScope
                if (hasattr(IpScope, 'IpRanges')):
                    for ip_range in IpScope.IpRanges.IpRange:
                        if ip_range.StartAddress == start_ip \
                                and ip_range.EndAddress == end_ip:
                            IpScope.IpRanges.remove(ip_range)
                            return self.client.put_linked_resource(
                                self.resource.NetworkConfigSection,
                                RelationType.EDIT,
                                EntityType.NETWORK_CONFIG_SECTION.value,
                                self.resource.NetworkConfigSection)
                break
        raise EntityNotFoundException(
            'Can\'t find IP range from \'%s\' to \'%s\'' % start_ip, end_ip)

    def update_dns_detail(self, ip_scope, type, value):
        """Update DNS details to IpScope.

        :param Element IpScope: parent element.
        :param str type: type is tag.
        :param str value: value of tag.
        """
        if value is None:
            return
        element = etree.Element(type)
        element.text = value
        if hasattr(ip_scope, type):
            ip_scope.remove(ip_scope[type])
        ip_scope.insert(ip_scope.index(ip_scope.IsEnabled), element)

    def update_dns_vapp_network(self,
                                network_name,
                                primary_dns_ip=None,
                                secondary_dns_ip=None,
                                dns_suffix=None):
        """Add DNS details to vApp network.

        :param str network_name: name of App network.
        :param str primary_dns_ip: primary DNS IP.
        :param str secondary_dns_ip: secondary DNS IP.
        :param str dns_suffix: DNS suffix.
        :return: an object containing EntityType.TASK XML data which represents
            the asynchronous task that is updating the vApp network.
        :rtype: lxml.objectify.ObjectifiedElement
        """
        for network_config in self.resource.NetworkConfigSection.NetworkConfig:
            if network_config.get('networkName') == network_name:
                ip_scope = network_config.Configuration.IpScopes.IpScope
                self.update_dns_detail(ip_scope, 'Dns1', primary_dns_ip)
                self.update_dns_detail(ip_scope, 'Dns2', secondary_dns_ip)
                self.update_dns_detail(ip_scope, 'DnsSuffix', dns_suffix)
                return self.client.put_linked_resource(
                    self.resource.NetworkConfigSection, RelationType.EDIT,
                    EntityType.NETWORK_CONFIG_SECTION.value,
                    self.resource.NetworkConfigSection)
        raise EntityNotFoundException(
            'Can\'t find network \'%s\'' % network_name)

    def dns_detail_of_vapp_network(self, network_name):
        """DNS details of vApp network.

        :param str network_name: name of App network.
        :return:  Dictionary having Dns1, Dns2 and DnsSuffix.
        e.g.
        {'Dns1': '10.1.1.1', 'Dns2': '10.1.1.2', 'DnsSuffix':'example.com'}
        :rtype: dict
        :raises: Exception: if the network can't be found.
        """
        for network_config in self.resource.NetworkConfigSection.NetworkConfig:
            if network_config.get('networkName') == network_name:
                ip_scope = network_config.Configuration.IpScopes.IpScope
                dns_details = {}
                if hasattr(ip_scope, 'Dns1'):
                    dns_details['Dns1'] = ip_scope.Dns1
                if hasattr(ip_scope, 'Dns2'):
                    dns_details['Dns2'] = ip_scope.Dns2
                if hasattr(ip_scope, 'DnsSuffix'):
                    dns_details['DnsSuffix'] = ip_scope.DnsSuffix
                return dns_details
        raise EntityNotFoundException(
            'Can\'t find network \'%s\'' % network_name)

    def list_ip_allocations(self, network_name):
        """List all allocated ip of vApp network.

        :param str network_name: name of vApp network.
        :return: list of IP allocation details.
        e.g.
        [{'Allocation_type':'vsmAllocated','Is_deployed':True,
         'Ip_address':'10.1.2.1'},
         {'Allocation_type':'vmAllocated','Is_deployed': True,
         'Ip_address':'10.1.2.12'}]
        :rtype: list.
        """
        self.get_resource()
        vapp_network_resource_href = find_link(
            self.resource,
            rel=RelationType.DOWN,
            media_type=EntityType.vApp_Network.value,
            name=network_name).href
        vapp_network_resource = self.client.get_resource(
            vapp_network_resource_href)
        obj = self.client.get_linked_resource(
            vapp_network_resource, RelationType.DOWN,
            EntityType.ALLOCATED_NETWORK_ADDRESS.value)
        list_allocated_ip = []
        if hasattr(obj, 'IpAddress'):
            for ip_address in obj.IpAddress:
                dict = {}
                dict['Allocation_type'] = ip_address.get('allocationType')
                dict['Is_deployed'] = ip_address.get('isDeployed')
                if hasattr(ip_address, 'IpAddress'):
                    dict['Ip_address'] = ip_address.IpAddress
                list_allocated_ip.append(dict)
        return list_allocated_ip

    async def edit_name_and_description(self, name, description=None):
        """Edit name and description of the vApp.

        :param str name: New name of the vApp. It is mandatory.
        :param str description: New description of the vApp.

        :return: object containing EntityType.TASK XML data
            representing the asynchronous task.

        :rtype: lxml.objectify.ObjectifiedElement
        """
        if name is None or name.isspace():
            raise InvalidParameterException("Name can't be None or empty")
        vapp = await self.get_resource()
        vapp.set('name', name.strip())
        if description is not None:
            if hasattr(vapp, 'Description'):
                vapp.replace(vapp.Description, E.Description(description))
            else:
                vapp.LeaseSettingsSection.addprevious(
                    E.Description(description))

        return await self.client.put_linked_resource(
            self.resource, RelationType.EDIT, EntityType.VAPP.value, vapp)

    async def suspend_vapp(self):
        """Suspend a vApp.

        :return: an object containing EntityType.TASK XML data which represents
            the asynchronous task that is suspending the vApp.

        :rtype: lxml.objectify.ObjectifiedElement
        """
        await self.get_resource()
        return await self.client.post_linked_resource(
            self.resource, RelationType.POWER_SUSPEND, None, None)

    async def discard_suspended_state_vapp(self):
        """Discard suspended state of the vApp.

        :return: an object containing EntityType.TASK XML data which represents
                    the asynchronous task that is discarding suspended state
                    of vApp.

        :rtype: lxml.objectify.ObjectifiedElement
        """
        await self.get_resource()
        return await self.client.post_linked_resource(
            self.resource, RelationType.DISCARD_SUSPENDED_STATE, None, None)

    async def enter_maintenance_mode(self):
        """Enter maintenance mode a vApp."""
        await self.get_resource()
        return await self.client.post_linked_resource(
            self.resource, RelationType.ENTER_MAINTENANCE_MODE, None, None)

    async def exit_maintenance_mode(self):
        """Exit maintenance mode a vApp."""
        await self.get_resource()
        return await self.client.post_linked_resource(
            self.resource, RelationType.EXIT_MAINTENANCE_MODE, None, None)

    async def enable_download(self):
        """Helper method to enable an entity for download.

        Behind the scene it involves vCD copying the template/media file
        from ESX hosts to spool area (transfer folder).
        """
        await self.get_resource()
        return await self.client.post_linked_resource(
            self.resource, RelationType.ENABLE, None, None)

<<<<<<< HEAD
    async def disable_download(self):
        """Method to disbale an entity for download."""
        await self.get_resource()
        await self.client.post_linked_resource(self.resource, RelationType.DISABLE,
=======
    def disable_download(self):
        """Method to disbale an entity for download."""
        self.get_resource()
        self.client.post_linked_resource(self.resource, RelationType.DISABLE,
>>>>>>> 5041a93e
                                         None, None)

    async def download_ova(self, file_name, chunk_size=DEFAULT_CHUNK_SIZE):
        """Downloads a vapp into a local file.

        :param str file_name: name of the target file on local disk where the
            contents of the vapp will be downloaded to.
        :param int chunk_size: size of chunks in which the vapp will
            be downloaded and written to the disk.

        :return: number of bytes written to file.
        :rtype: int
        """
        await self.enable_download()
        self.resource = None
        await self.get_resource()
        ova_uri = find_link(self.resource, RelationType.DOWNLOAD_OVA_DEFAULT,
                            EntityType.APPLICATION_BINARY.value).href
        return await self.client.download_from_uri(ova_uri, file_name, chunk_size)

    async def upgrade_virtual_hardware(self):
        """Upgrade virtual hardware of vapp.

        Behind the scene it upgrades virtual hardware of all the vm belongs to
            vapp.

        :return: no of vm upgraded.
        :rtype: int
        """
        self.resource = None
        await self.get_resource()
        no_of_vm_upgraded = 0
        vm = await self.get_vm()
        vm_obj = VM(self.client, resource=vm)
        try:
            task = await vm_obj.upgrade_virtual_hardware()
            no_of_vm_upgraded += 1
        except OperationNotSupportedException:
            LOGGER.error('Operation not supported  for vm ' +
                         vm.get('name'))
        return no_of_vm_upgraded

    def vapp_clone(self, vdc_href, vapp_name, description, source_delete):
        """Copy a vapp to vdc with given name.

        :param str vdc_href: link of vdc where vapp is going to copy.
        :param str vapp_name: name of vapp.
        :param str description: description of vapp.
        :param bool source_delete: if source_delete is true it will delete
            source vapp.
        :return: an object containing EntityType.TASK XML data which represents
            the asynchronous task that is copying the vApp.
        :rtype: lxml.objectify.ObjectifiedElement
        """
        resource = E.CloneVAppParams(name=vapp_name)
        if description is not None:
            resource.append(E.Description(description))
        resource.append(E.Source(href=self.resource.get('href')))
        if source_delete:
            resource.append(E.IsSourceDelete(True))
        else:
            resource.append(E.IsSourceDelete(False))
        for vm in self.get_all_vms():
            sourced_vm_instantiation_params = E.SourcedVmInstantiationParams()
            sourced_vm_instantiation_params.append(
                E.Source(href=vm.get('href')))
            sourced_vm_instantiation_params.append(
                E.StorageProfile(href=vm.StorageProfile.get('href')))
            resource.append(sourced_vm_instantiation_params)
        vdc_resource = self.client.get_resource(vdc_href)
        result = self.client.post_linked_resource(
            vdc_resource, RelationType.ADD, EntityType.CLONE_VAPP_PARAMS.value,
            resource)
        return result.Tasks.Task[0]

    def copy_to(self, vdc_href, vapp_new_name, description):
        """Copy a vapp to vdc with given name.

        :param str vdc_href: link of vdc where vapp is going to copy.
        :param str vapp_new_name: name of vapp.
        :param str description: description of vapp.

        :return: an object containing EntityType.TASK XML data which represents
            the asynchronous task that is copying the vApp.
        :rtype: lxml.objectify.ObjectifiedElement
        """
        return self.vapp_clone(vdc_href, vapp_new_name, description, False)

    def move_to(self, vdc_href):
        """Move a vapp to another vdc.

        :param str vdc_href: link of vdc where vapp is going to move.

        :return: an object containing EntityType.TASK XML data which represents
            the asynchronous task that is moving the vApp.
        :rtype: lxml.objectify.ObjectifiedElement
        """
        vapp_name = self.resource.get('name')
        return self.vapp_clone(vdc_href, vapp_name, None, True)

    def create_snapshot(self, memory=False, quiesce=False):
        """Create snapshot of vapp.

        :param bool memory: True, if the snapshot should include the virtual
            machine's memory.
        :param bool quiesce: True, if the file system of the virtual machine
            should be quiesced before the snapshot is created. Requires VMware
            tools to be installed on the vm.

        :return: an object containing EntityType.TASK XML data which represents
            the asynchronous task that is moving the vApp.
        :rtype: lxml.objectify.ObjectifiedElement
        """
        snapshot_vapp_params = E.CreateSnapshotParams()
        snapshot_vapp_params.set('memory', str(memory).lower())
        snapshot_vapp_params.set('quiesce', str(quiesce).lower())
        return self.client.post_linked_resource(
            self.resource, RelationType.SNAPSHOT_CREATE,
            EntityType.SNAPSHOT_CREATE.value, snapshot_vapp_params)

    def snapshot_revert_to_current(self):
        """Reverts a vapp to the current snapshot, if any.

        :return: an object containing EntityType.TASK XML data which represents
            the asynchronous task that is reverting the snapshot.

        :rtype: lxml.objectify.ObjectifiedElement
        """
        self.get_resource()
        return self.client.post_linked_resource(
            self.resource, RelationType.SNAPSHOT_REVERT_TO_CURRENT, None, None)

    def snapshot_remove(self):
        """Remove snapshots of a vapp.

        :return: an object containing EntityType.TASK XML data which represents
            the asynchronous task removing the snapshots.

        :rtype: lxml.objectify.ObjectifiedElement
        """
        self.get_resource()
        return self.client.post_linked_resource(
            self.resource, RelationType.SNAPSHOT_REMOVE_ALL, None, None)

    def get_vapp_network_list(self):
        """Returns the list of vapp network defined in the vApp.

        :return: list of the vapp network name.

        :rtype: list
        """
        self.get_resource()
        vapp_network_list = []
        for network_config in self.resource.NetworkConfigSection.NetworkConfig:
            if network_config.get('networkName') != 'none':
                vapp_network_list.append({
                    'name':
                    network_config.get('networkName')
                })
        return vapp_network_list

    def sync_syslog_settings(self, network_name):
        """Sync syslog settings of vApp network.

        :param str network_name: name of App network.
        :return: an object containing EntityType.TASK XML data which represents
            the asynchronous task that is updating the vApp network.
        :rtype: lxml.objectify.ObjectifiedElement
        :raises: Exception: if the network can't be found.
        """
        for network_config in self.resource.NetworkConfigSection.NetworkConfig:
            if network_config.get('networkName') == network_name:
                return self.client.post_linked_resource(
                    resource=network_config,
                    rel=RelationType.SYNC_SYSLOG_SETTINGS,
                    media_type=EntityType.TASK.value,
                    contents=None)
        raise EntityNotFoundException(
            'Can\'t find network \'%s\'' % network_name)

    def connect_vapp_network_to_ovdc_network(self, network_name,
                                             orgvdc_network_name):
        """Connect vapp network to org vdc network.

        :param str network_name: name of App network.
        :param str orgvdc_network_name: org vdc network name.
        :return: an object containing EntityType.TASK XML data which represents
            the asynchronous task that is updating the vApp network.
        :rtype: lxml.objectify.ObjectifiedElement
        """
        vdc = VDC(
            self.client,
            href=find_link(self.resource, RelationType.UP,
                           EntityType.VDC.value).href)
        orgvdc_network_href = vdc.get_orgvdc_network_admin_href_by_name(
            orgvdc_network_name)
        ovdc_net_res = self.client.get_resource(orgvdc_network_href)
        vapp_network_href = find_link(
            resource=self.resource,
            rel=RelationType.DOWN,
            media_type=EntityType.vApp_Network.value,
            name=network_name).href
        vapp_net_res = self.client.get_resource(vapp_network_href)
        parent_network = E.ParentNetwork()
        parent_network.set('href', orgvdc_network_href)
        parent_network.set('id', ovdc_net_res.get('id'))
        parent_network.set('name', ovdc_net_res.get('name'))
        vapp_net_res.Configuration.FenceMode.addprevious(parent_network)
        vapp_net_res.Configuration.remove(vapp_net_res.Configuration.FenceMode)
        vapp_net_res.Configuration.ParentNetwork.addnext(
            E.FenceMode(FenceMode.NAT_ROUTED.value))
        return self.client.put_linked_resource(
            resource=vapp_net_res,
            rel=RelationType.EDIT,
            media_type=EntityType.vApp_Network.value,
            contents=vapp_net_res)

    def create_vapp_network_from_ovdc_network(self, orgvdc_network_name):
        """Create vapp network from org vdc network.

        :param str orgvdc_network_name: org vdc network name.
        :return: an object containing EntityType.TASK XML data which represents
            the asynchronous task that is updating the vApp network.
        :rtype: lxml.objectify.ObjectifiedElement
        """
        vdc = VDC(
            self.client,
            href=find_link(self.resource, RelationType.UP,
                           EntityType.VDC.value).href)
        orgvdc_network_href = vdc.get_orgvdc_network_admin_href_by_name(
            orgvdc_network_name)
        ovdc_net_res = self.client.get_resource(orgvdc_network_href)
        res_ip_scope = ovdc_net_res.Configuration.IpScopes.IpScope

        self.get_resource()
        network_config_section = \
            deepcopy(self.resource.NetworkConfigSection)
        network_config = E.NetworkConfig(networkName=orgvdc_network_name)

        config = E.Configuration()
        ip_scopes = E.IpScopes()
        ip_scope = E.IpScope()

        ip_scope.append(E.IsInherited(True))
        ip_scope.append(res_ip_scope.Gateway)
        ip_scope.append(res_ip_scope.SubnetPrefixLength)
        if hasattr(res_ip_scope, 'Dns1'):
            ip_scope.append(res_ip_scope.Dns1)
        if hasattr(res_ip_scope, 'Dns2'):
            ip_scope.append(res_ip_scope.Dns2)
        if hasattr(res_ip_scope, 'DnsSuffix'):
            ip_scope.append(res_ip_scope.DnsSuffix)
        if hasattr(res_ip_scope, 'IsEnabled'):
            ip_scope.append(res_ip_scope.IsEnabled)
        ip_scopes.append(ip_scope)
        config.append(ip_scopes)
        parent_network = E.ParentNetwork()
        parent_network.set('href', orgvdc_network_href)
        parent_network.set('id', ovdc_net_res.get('id'))
        parent_network.set('name', ovdc_net_res.get('name'))
        config.append(parent_network)
        config.append(E.FenceMode(FenceMode.BRIDGED.value))
        config.append(E.AdvancedNetworkingEnabled(True))
        network_config.append(config)
        network_config.append(E.IsDeployed(False))
        network_config_section.append(network_config)
        return self.client.put_linked_resource(
            self.resource.NetworkConfigSection, RelationType.EDIT,
            EntityType.NETWORK_CONFIG_SECTION.value, network_config_section)

    def enable_fence_mode(self):
        """Enable fence mode of vapp network.

        :return: an object containing EntityType.TASK XML data which represents
            the asynchronous task that is updating the vApp network.
        :rtype: lxml.objectify.ObjectifiedElement
        """
        self.get_resource()
        network_config_section = deepcopy(self.resource.NetworkConfigSection)
        for network_config in network_config_section.NetworkConfig:
            if network_config.Configuration.IpScopes.IpScope.IsInherited:
                network_config.Configuration.remove(
                    network_config.Configuration.FenceMode)
                network_config.Configuration.ParentNetwork.addnext(
                    E.FenceMode(FenceMode.NAT_ROUTED.value))
                features = E.Features()
                firewall_services = E.FirewallService()
                firewall_services.append(E.IsEnabled(True))
                firewall_services.append(E.DefaultAction('drop'))
                firewall_services.append(E.LogDefaultAction(False))
                firewall_rule = E.FirewallRule()
                firewall_rule.append(E.IsEnabled(True))
                firewall_rule.append(
                    E.Description('Allow all outgoing traffic'))
                firewall_rule.append(E.Policy('allow'))
                protocol = E.Protocols()
                protocol.append(E.Any(True))
                firewall_rule.append(protocol)
                firewall_rule.append(E.DestinationPortRange('Any'))
                firewall_rule.append(E.DestinationIp('external'))
                firewall_rule.append(E.SourcePortRange('Any'))
                firewall_rule.append(E.SourceIp('internal'))
                firewall_rule.append(E.EnableLogging(False))
                firewall_services.append(firewall_rule)
                features.append(firewall_services)
        return self.client.put_linked_resource(
            self.resource.NetworkConfigSection, RelationType.EDIT,
            EntityType.NETWORK_CONFIG_SECTION.value, network_config_section)

    def update_startup_section(self,
                               vm_name,
                               order=None,
                               start_action=None,
                               start_delay=None,
                               stop_action=None,
                               stop_delay=None):
        """Update startup section of vapp.

        :param str vm_name: name of VM in App.
        :param int order: start order of vm.
        :param str start_action: action on VM on start of App.
        :param int start_delay: start delay of vm.
        :param str stop_action: action on VM on stop of App.
        :param int stop_delay: stop delay of vm.
        :return: an object containing EntityType.TASK XML data which represents
            the asynchronous task that is updating the vApp startup section.
        :rtype: lxml.objectify.ObjectifiedElement
        """
        startup_section = self.resource.xpath(
            'ovf:StartupSection', namespaces=NSMAP)
        startup_section_href = startup_section[0].get('{' + NSMAP['ns10'] +
                                                      '}href')
        startup_section_res = self.client.get_resource(startup_section_href)
        items = startup_section_res.xpath('ovf:Item', namespaces=NSMAP)
        for item in items:
            if item.get('{' + NSMAP['ovf'] + '}id') == vm_name:
                if order is not None:
                    item.set('{' + NSMAP['ovf'] + '}order', str(order))
                if start_action is not None:
                    item.set('{' + NSMAP['ovf'] + '}startAction', start_action)
                if start_delay is not None:
                    item.set('{' + NSMAP['ovf'] + '}startDelay',
                             str(start_delay))
                if stop_action is not None:
                    item.set('{' + NSMAP['ovf'] + '}stopAction', stop_action)
                if stop_delay is not None:
                    item.set('{' + NSMAP['ovf'] + '}stopDelay',
                             str(stop_delay))
        return self.client.put_linked_resource(
            startup_section_res,
            rel=RelationType.EDIT,
            media_type=EntityType.STARTUP_SECTION.value,
            contents=startup_section_res)

    def get_startup_section(self):
        """Get startup section data of vapp.

        :return: a list of dictionary containing startup sections Data of the
            vApp.

        :rtype: list
        """
        startup_section = self.resource.xpath(
            'ovf:StartupSection', namespaces=NSMAP)
        items = startup_section[0].xpath('ovf:Item', namespaces=NSMAP)
        startup_section_info = []
        for item in items:
            item_detail = {}
            item_detail['Id'] = item.get('{' + NSMAP['ovf'] + '}id')
            item_detail['order'] = item.get('{' + NSMAP['ovf'] + '}order')
            item_detail['startAction'] = item.get('{' + NSMAP['ovf'] +
                                                  '}startAction')
            item_detail['startDelay'] = item.get('{' + NSMAP['ovf'] +
                                                 '}startDelay')
            item_detail['stopAction'] = item.get('{' + NSMAP['ovf'] +
                                                 '}stopAction')
            item_detail['stopDelay'] = item.get('{' + NSMAP['ovf'] +
                                                '}stopDelay')
            startup_section_info.append(item_detail)
        return startup_section_info

    def get_product_sections(self):
        """Get product sections data of vapp.

        :return: a list containing dictionary of product sections Data of the
            vApp.

        :rtype: list
        """
        self.get_resource()
        product_sections_res = self.client.get_linked_resource(
            self.resource, RelationType.DOWN,
            EntityType.PRODUCT_SECTIONS.value)
        product_sections = product_sections_res.xpath(
            'ovf:ProductSection', namespaces=NSMAP)
        product_sections_info = []
        for product_section in product_sections:
            product_section_info = {}
            product_section_info['info'] = product_section.Info
            properties = product_section.xpath(
                'ovf:Property', namespaces=NSMAP)
            for property in properties:
                product_section_info[property.get(
                    '{' + NSMAP['ovf'] +
                    '}key')] = property.get('{' + NSMAP['ovf'] + '}value')
            product_sections_info.append(product_section_info)
        return product_sections_info

    def update_product_section(self,
                               key,
                               type='string',
                               class_name='',
                               instance_name='',
                               value='',
                               label=None,
                               is_password=False,
                               user_configurable=False):
        """Update product section of vapp.

        :param str key: key for property in product section of App.
        :param str type: value type for property in product section of App.
        :param str class_name: class name for product section of vapp.
        :param str instance_name: instance name for product section of vapp.
        :param str value: value for property in product section of App.
        :param str label: label for property in product section of App.
        :param str is_password: value for property is password or not in
            product section of App.
        :param str user_configurable: value for property is user configurable
            or not in product section of App.

        :return: an object containing EntityType.TASK XML data which represents
            the asynchronous task that is updating the vApp product section.
        :rtype: lxml.objectify.ObjectifiedElement
        """
        property = E_OVF.Property()
        property.set('{' + NSMAP['ovf'] + '}key', key)
        if is_password:
            property.set('{' + NSMAP['ovf'] + '}password', 'true')
        else:
            property.set('{' + NSMAP['ovf'] + '}password', 'false')
        property.set('{' + NSMAP['ovf'] + '}type', type)
        if user_configurable:
            property.set('{' + NSMAP['ovf'] + '}userConfigurable', 'true')
        else:
            property.set('{' + NSMAP['ovf'] + '}userConfigurable', 'false')
        property.set('{' + NSMAP['ovf'] + '}value', str(value))
        if label is not None:
            property.append(E_OVF.Label(label))
        self.get_resource()
        product_sections_res = self.client.get_linked_resource(
            self.resource, RelationType.DOWN,
            EntityType.PRODUCT_SECTIONS.value)
        product_sections = product_sections_res.xpath(
            'ovf:ProductSection', namespaces=NSMAP)
        is_updated = False
        for product_section in product_sections:
            class_val = product_section.get('{' + NSMAP['ovf'] + '}class')
            instance_val = product_section.get('{' + NSMAP['ovf'] +
                                               '}instance')
            if class_name == class_val and instance_name == instance_val:
                properties = product_section.xpath(
                    'ovf:Property', namespaces=NSMAP)
                for prop in properties:
                    id = prop.get('{' + NSMAP['ovf'] + '}key')
                    if key == id:
                        prop.getparent().remove(prop)
                product_section.append(property)
                is_updated = True
                break
        if not is_updated:
            product_section = E_OVF.ProductSection()
            if class_name is not None:
                product_section.set('{' + NSMAP['ovf'] + '}class', class_name)
            if instance_name is not None:
                product_section.set('{' + NSMAP['ovf'] + '}instance',
                                    instance_name)
            info = E_OVF.Info()
            product_section.append(info)
            product_section.append(property)
            product_sections_res.append(product_section)
        return self.client.put_linked_resource(
            product_sections_res,
            rel=RelationType.EDIT,
            media_type=EntityType.PRODUCT_SECTIONS.value,
<<<<<<< HEAD
            contents=product_sections_res)
=======
            contents=product_sections_res)

    def list_vm_interface(self, network_name):
        """List vm interfaces of network.

        :param str network_name: name of network.

        :return: a list of dictionary that contain list of interfaces.
        :rtype: list
        """
        self.get_resource()
        result = []
        if hasattr(self.resource, 'Children') and \
                hasattr(self.resource.Children, 'Vm'):
            for vm in self.resource.Children.Vm:
                local_id = vm.VAppScopedLocalId
                if hasattr(vm, 'NetworkConnectionSection'):
                    net_con_section = vm.NetworkConnectionSection
                    if hasattr(net_con_section, 'NetworkConnection'):
                        net_con = net_con_section.NetworkConnection
                        for network_connection in net_con:
                            vm_interface_data = {}
                            if network_connection.get(
                                    'network') == network_name:
                                vm_interface_data['Name'] = network_name
                                vm_interface_data['Local_id'] = local_id
                                vm_interface_data['VmNicId'] = \
                                    network_connection.NetworkConnectionIndex
                                result.append(vm_interface_data)
        return result
>>>>>>> 5041a93e
<|MERGE_RESOLUTION|>--- conflicted
+++ resolved
@@ -1511,17 +1511,10 @@
         return await self.client.post_linked_resource(
             self.resource, RelationType.ENABLE, None, None)
 
-<<<<<<< HEAD
     async def disable_download(self):
         """Method to disbale an entity for download."""
         await self.get_resource()
         await self.client.post_linked_resource(self.resource, RelationType.DISABLE,
-=======
-    def disable_download(self):
-        """Method to disbale an entity for download."""
-        self.get_resource()
-        self.client.post_linked_resource(self.resource, RelationType.DISABLE,
->>>>>>> 5041a93e
                                          None, None)
 
     async def download_ova(self, file_name, chunk_size=DEFAULT_CHUNK_SIZE):
@@ -2006,9 +1999,6 @@
             product_sections_res,
             rel=RelationType.EDIT,
             media_type=EntityType.PRODUCT_SECTIONS.value,
-<<<<<<< HEAD
-            contents=product_sections_res)
-=======
             contents=product_sections_res)
 
     def list_vm_interface(self, network_name):
@@ -2038,5 +2028,4 @@
                                 vm_interface_data['VmNicId'] = \
                                     network_connection.NetworkConnectionIndex
                                 result.append(vm_interface_data)
-        return result
->>>>>>> 5041a93e
+        return result
# VMware vCloud Director Python SDK
# Copyright (c) 2017-2018 VMware, Inc. All Rights Reserved.
#
# Licensed under the Apache License, Version 2.0 (the "License");
# you may not use this file except in compliance with the License.
# You may obtain a copy of the License at
#
#     http://www.apache.org/licenses/LICENSE-2.0
#
# Unless required by applicable law or agreed to in writing, software
# distributed under the License is distributed on an "AS IS" BASIS,
# WITHOUT WARRANTIES OR CONDITIONS OF ANY KIND, either express or implied.
# See the License for the specific language governing permissions and
# limitations under the License.

from copy import deepcopy

from lxml import etree
from lxml import objectify

from pyvcloud.vcd.client import E, E_OVF
from pyvcloud.vcd.client import EntityType
from pyvcloud.vcd.client import IpAddressMode
from pyvcloud.vcd.client import NSMAP
from pyvcloud.vcd.client import QueryResultFormat
from pyvcloud.vcd.client import RelationType
from pyvcloud.vcd.client import ResourceType
from pyvcloud.vcd.client import VCLOUD_STATUS_MAP
from pyvcloud.vcd.client import VmNicProperties
from pyvcloud.vcd.exceptions import EntityNotFoundException
from pyvcloud.vcd.exceptions import InvalidParameterException
from pyvcloud.vcd.exceptions import InvalidStateException
from pyvcloud.vcd.exceptions import MultipleRecordsException
from pyvcloud.vcd.exceptions import OperationNotSupportedException
from pyvcloud.vcd.utils import tag


class VM(object):
    """A helper class to work with Virtual Machines."""

    def __init__(self, client, href=None, resource=None):
        """Constructor for VM object.

        :param pyvcloud.vcd.client.Client client: the client that will be used
            to make REST calls to vCD.
        :param str href: href of the vm.
        :param lxml.objectify.ObjectifiedElement resource: object containing
            EntityType.VM XML data representing the vm.
        """
        self.client = client
        if href is None and resource is None:
            raise InvalidParameterException(
                'VM initialization failed as arguments are either invalid or'
                ' None')
        self.href = href
        self.resource = resource
        if resource is not None:
            self.href = resource.get('href')

    async def get_resource(self):
        """Fetches the XML representation of the vm from vCD.

        Will serve cached response if possible.

        :return: object containing EntityType.VM XML data representing the vm.

        :rtype: lxml.objectify.ObjectifiedElement
        """
        if self.resource is None:
            await self.reload()
        return self.resource

    async def reload(self):
        """Reloads the resource representation of the vm.

        This method should be called in between two method invocations on the
        VM object, if the former call changes the representation of the
        vm in vCD.
        """
        self.resource = await self.client.get_resource(self.href)
        if self.resource is not None:
            self.href = self.resource.get('href')

    async def get_vc(self):
        """Returns the vCenter where this vm is located.

        :return: name of the vCenter server.

        :rtype: str
        """
        await self.get_resource()
        env = self.resource.xpath('ovfenv:Environment', namespaces=NSMAP)
        if len(env) > 0:
            return env[0].get('{' + NSMAP['ve'] + '}vCenterId')
        return None

    async def get_cpus(self):
        """Returns the number of CPUs in the vm.

        :return: number of cpus (int) and number of cores per socket (int) of
            the vm.

        :rtype: dict
        """
        await self.get_resource()
        return {
            'num_cpus':
            int(self.resource.VmSpecSection.NumCpus.text),
            'num_cores_per_socket':
            int(self.resource.VmSpecSection.NumCoresPerSocket.text)
        }

    async def get_memory(self):
        """Returns the amount of memory in MB.

        :return: amount of memory in MB.

        :rtype: int
        """
        await self.get_resource()
        return int(
            self.resource.VmSpecSection.MemoryResourceMb.Configured.text)

    async def is_vmtools_installed(self):
        await self.get_resource()
        return hasattr(self.resource.VmSpecSection, 'VmToolsVersion')

    async def modify_cpu(self, virtual_quantity, cores_per_socket=None):
        """Updates the number of CPUs of a vm.

        :param int virtual_quantity: number of virtual CPUs to configure on the
            vm.
        :param int cores_per_socket: number of cores per socket.

        :return: an object containing EntityType.TASK XML data which represents
            the asynchronous task that updates the vm.

        :rtype: lxml.objectify.ObjectifiedElement
        """
        uri = self.href + '/virtualHardwareSection/cpu'
        if cores_per_socket is None:
            cores_per_socket = virtual_quantity
        item = await self.client.get_resource(uri)
        item['{' + NSMAP['rasd'] + '}ElementName'] = \
            '%s virtual CPU(s)' % virtual_quantity
        item['{' + NSMAP['rasd'] + '}VirtualQuantity'] = virtual_quantity
        item['{' + NSMAP['vmw'] + '}CoresPerSocket'] = cores_per_socket
        return await self.client.put_resource(uri, item, EntityType.RASD_ITEM.value)

    async def modify_memory(self, virtual_quantity):
        """Updates the memory of a vm.

        :param int virtual_quantity: number of MB of memory to configure on the
            vm.

        :return: an object containing EntityType.TASK XML data which represents
            the asynchronous task that updates the vm.

        :rtype: lxml.objectify.ObjectifiedElement
        """
        uri = self.href + '/virtualHardwareSection/memory'
        item = await self.client.get_resource(uri)
        item['{' + NSMAP['rasd'] + '}ElementName'] = \
            '%s virtual CPU(s)' % virtual_quantity
        item['{' + NSMAP['rasd'] + '}VirtualQuantity'] = virtual_quantity
        return await self.client.put_resource(uri, item, EntityType.RASD_ITEM.value)

    async def get_power_state(self, vm_resource=None):
        """Returns the status of the vm.

        :param lxml.objectify.ObjectifiedElement vm_resource: object
            containing EntityType.VM XML data representing the vm whose
            power state we want to retrieve.

        :return: The status of the vm, the semantics of the value returned is
            captured in pyvcloud.vcd.client.VCLOUD_STATUS_MAP

        :rtype: int
        """
        if vm_resource is None:
            vm_resource = await self.get_resource()
        return int(vm_resource.get('status'))

    async def is_powered_on(self, vm_resource=None):
        """Checks if a vm is powered on or not.

        :param lxml.objectify.ObjectifiedElement vm_resource: object
            containing EntityType.VM XML data representing the vm whose
            power state we want to check.

        :return: True if the vm is powered on else False.

        :rtype: bool
        """
        return await self.get_power_state(vm_resource) == 4

    async def is_powered_off(self, vm_resource=None):
        """Checks if a vm is powered off or not.

        :param lxml.objectify.ObjectifiedElement vm_resource: object
            containing EntityType.VM XML data representing the vm whose
            power state we want to check.

        :return: True if the vm is powered off else False.

        :rtype: bool
        """
        return await self.get_power_state(vm_resource) == 8

    async def is_suspended(self, vm_resource=None):
        """Checks if a vm is suspended or not.

        :param lxml.objectify.ObjectifiedElement vm_resource: object
            containing EntityType.VM XML data representing the vm whose
            power state we want to check.

        :return: True if the vm is suspended else False.

        :rtype: bool
        """
        return await self.get_power_state(vm_resource) == 3

    async def is_deployed(self, vm_resource=None):
        """Checks if a vm is deployed or not.

        :param lxml.objectify.ObjectifiedElement vm_resource: object
            containing EntityType.VM XML data representing the vm whose
            power state we want to check.

        :return: True if the vm is deployed else False.

        :rtype: bool
        """
        return await self.get_power_state(vm_resource) == 2

    async def get_storage_profile_id(self, vm_resource=None):
        resource = vm_resource or await self.get_resource()
        return resource.StorageProfile.get('id')

    async def _perform_power_operation(self,
                                 rel,
                                 operation_name,
                                 media_type=None,
                                 contents=None):
        """Perform a power operation on the vm.

        Perform one of the following power operations on the vm.
        Power on, Power off, Deploy, Undeploy, Shutdown, Reboot, Power reset.

        :param pyvcloud.vcd.client.RelationType rel: relation of the link in
            the vm resource that will be triggered for the power operation.
        :param str operation_name: name of the power operation to perform. This
            value will be used while logging error messages (if any).
        :param str media_type: media type of the link in
            the vm resource that will be triggered for the power operation.
        :param lxml.objectify.ObjectifiedElement contents: payload for the
            linked operation.

        :return: an object containing EntityType.TASK XML data which represents
            the asynchronous task that is tracking the power operation on the
            vm.

        :rtype: lxml.objectify.ObjectifiedElement

        :raises OperationNotSupportedException: if the power operation can't be
            performed on the vm.
        """
        vm_resource = await self.get_resource()
        try:
            return await self.client.post_linked_resource(vm_resource, rel,
                                                    media_type, contents)
        except OperationNotSupportedException:
            power_state = await self.get_power_state(vm_resource)
            raise OperationNotSupportedException(
                'Can\'t {0} vm. Current state of vm: {1}.'.format(
                    operation_name, VCLOUD_STATUS_MAP[power_state]))

    async def shutdown(self):
        """Shutdown the vm.

        :return: an object containing EntityType.TASK XML data which represents
            the asynchronous task shutting down the vm.

        :rtype: lxml.objectify.ObjectifiedElement
        """
        return await self._perform_power_operation(
            rel=RelationType.POWER_SHUTDOWN, operation_name='shutdown')

    async def reboot(self):
        """Reboots the vm.

        :return: an object containing EntityType.TASK XML data which represents
            the asynchronous task rebooting the vm.

        :rtype: lxml.objectify.ObjectifiedElement
        """
        return await self._perform_power_operation(
            rel=RelationType.POWER_REBOOT, operation_name='reboot')

    async def power_on(self):
        """Powers on the vm.

        :return: an object containing EntityType.TASK XML data which represents
            the asynchronous task that is powering on the vm.

        :rtype: lxml.objectify.ObjectifiedElement
        """
        return await self._perform_power_operation(
            rel=RelationType.POWER_ON, operation_name='power on')

    async def power_off(self):
        """Powers off the vm.

        :return: an object containing EntityType.TASK XML data which represents
            the asynchronous task that is powering off the vm.

        :rtype: lxml.objectify.ObjectifiedElement
        """
        return await self._perform_power_operation(
            rel=RelationType.POWER_OFF, operation_name='power off')

    async def power_reset(self):
        """Powers reset the vm.

        :return: an object containing EntityType.TASK XML data which represents
            the asynchronous task that is power resetting the vm.

        :rtype: lxml.objectify.ObjectifiedElement
        """
        return await self._perform_power_operation(
            rel=RelationType.POWER_RESET, operation_name='power reset')

    async def deploy(self, power_on=True, force_customization=False, deployment_lease_seconds=None):
        """Deploys the vm.

        Deploying the vm will allocate all resources assigned to the vm. If an
        attempt is made to deploy an already deployed vm, an exception will be
        raised.

        :return: an object containing EntityType.TASK XML data which represents
            the asynchronous task that is deploying the vm.

        :rtype: lxml.objectify.ObjectifiedElement
        """
        deploy_vm_params = E.DeployVAppParams()
        deploy_vm_params.set('powerOn', str(power_on).lower())
        deploy_vm_params.set('forceCustomization',
                             str(force_customization).lower())
        if deployment_lease_seconds is not None:
            deploy_vm_params.set('deploymentLeaseSeconds',
                                 str(deployment_lease_seconds).lower())
        return await self._perform_power_operation(
            rel=RelationType.DEPLOY,
            operation_name='deploy',
            media_type=EntityType.DEPLOY.value,
            contents=deploy_vm_params)

    async def undeploy(self, action='default'):
        """Undeploy the vm.

        :return: an object containing EntityType.TASK XML data which represents
            the asynchronous task that is undeploying the vm.

        :rtype: lxml.objectify.ObjectifiedElement
        """
        params = E.UndeployVAppParams(E.UndeployPowerAction(action))
        return await self._perform_power_operation(
            rel=RelationType.UNDEPLOY,
            operation_name='undeploy',
            media_type=EntityType.UNDEPLOY.value,
            contents=params)

    async def snapshot_create(self, memory=None, quiesce=None, name=None):
        """Create a snapshot of the vm.

        :param bool memory: True, if the snapshot should include the virtual
            machine's memory.
        :param bool quiesce: True, if the file system of the virtual machine
            should be quiesced before the snapshot is created. Requires VMware
            tools to be installed on the vm.
        :param str name: name of the snapshot.

        :return: an object containing EntityType.TASK XML data which represents
            the asynchronous task that is creating the snapshot.

        :rtype: lxml.objectify.ObjectifiedElement
        """
        await self.get_resource()
        snapshot_vm_params = E.CreateSnapshotParams()
        if memory is not None:
            snapshot_vm_params.set('memory', str(memory).lower())
        if quiesce is not None:
            snapshot_vm_params.set('quiesce', str(quiesce).lower())
        if name is not None:
            snapshot_vm_params.set('name', str(name).lower())
        return await self.client.post_linked_resource(
            self.resource, RelationType.SNAPSHOT_CREATE,
            EntityType.SNAPSHOT_CREATE.value, snapshot_vm_params)

    async def snapshot_revert_to_current(self):
        """Reverts a virtual machine to the current snapshot, if any.

        :return: an object containing EntityType.TASK XML data which represents
            the asynchronous task that is reverting the snapshot.

        :rtype: lxml.objectify.ObjectifiedElement
        """
        await self.get_resource()
        return await self.client.post_linked_resource(
            self.resource, RelationType.SNAPSHOT_REVERT_TO_CURRENT, None, None)

    async def snapshot_remove_all(self):
        """Removes all user created snapshots of a virtual machine.

        :return: an object containing EntityType.TASK XML data which represents
            the asynchronous task removing the snapshots.

        :rtype: lxml.objectify.ObjectifiedElement
        """
        await self.get_resource()
        return await self.client.post_linked_resource(
            self.resource, RelationType.SNAPSHOT_REMOVE_ALL, None, None)

    async def add_nic(self, adapter_type, is_primary, is_connected, network_name,
                ip_address_mode, ip_address):
        """Adds a nic to the VM.

        :param str adapter_type: nic adapter type.
            One of NetworkAdapterType values.
        :param bool is_primary: True, if its a primary nic of the VM.
        :param bool is_connected: True, if the nic has to be connected.
        :param str network_name: name of the network to be connected to.
        :param str ip_address_mode: One of DHCP|POOL|MANUAL|NONE.
        :param str ip_address: to be set an ip in case of MANUAL mode.

        :return: an object containing EntityType.TASK XML data which represents
            the asynchronous task adding  a nic.

        :rtype: lxml.objectify.ObjectifiedElement
        """
        # get network connection section.
        net_conn_section = (await self.get_resource()).NetworkConnectionSection
        idx_to_remove = []
        if hasattr(
            net_conn_section,
            tag('vcloud')('NetworkConnection')
        ):
            for idx, network_connection in enumerate(
                    getattr(
                        net_conn_section,
                        tag('vcloud')('NetworkConnection')
                    )
            ):
                if network_connection.get('network') == 'none':
                    idx_to_remove.append(idx)
            for idx in reversed(idx_to_remove):
                del net_conn_section.NetworkConnection[idx]
        nic_index = 0
        insert_index = net_conn_section.index(
            net_conn_section[tag('ovf')('Info')]) + 1
        # check if any nics exists
        if hasattr(net_conn_section, 'PrimaryNetworkConnectionIndex'):
            # calculate nic index and create the networkconnection object.
            indices = [None] * 10
            insert_index = net_conn_section.index(
                net_conn_section.PrimaryNetworkConnectionIndex) + 1
            if hasattr(net_conn_section, 'NetworkConnection'):
                for nc in net_conn_section.NetworkConnection:
                    indices[int(nc.NetworkConnectionIndex.
                                text)] = nc.NetworkConnectionIndex.text
            nic_index = indices.index(None)
            if is_primary:
                net_conn_section.PrimaryNetworkConnectionIndex = \
                    E.PrimaryNetworkConnectionIndex(nic_index)
        else:
            setattr(
                net_conn_section,
                tag('ovf')('PrimaryNetworkConnectionIndex'),
                E.PrimaryNetworkConnectionIndex(nic_index)
            )

        net_conn = E.NetworkConnection(network=network_name)
        net_conn.append(E.NetworkConnectionIndex(nic_index))
        if ip_address_mode == IpAddressMode.MANUAL.value:
            net_conn.append(E.IpAddress(ip_address))
        net_conn.append(E.IsConnected(is_connected))
        net_conn.append(E.IpAddressAllocationMode(ip_address_mode))
        net_conn.append(E.NetworkAdapterType(adapter_type))
        net_conn_section.insert(insert_index, net_conn)
        await self.client.put_linked_resource(
            net_conn_section, RelationType.EDIT,
            EntityType.NETWORK_CONNECTION_SECTION.value, net_conn_section)
        return nic_index

    async def set_primary_nic(self, index):
        # get network connection section.
        net_conn_section = (await self.get_resource()).NetworkConnectionSection
        # check if any nics exists
        if hasattr(net_conn_section, 'PrimaryNetworkConnectionIndex'):
            net_conn_section.PrimaryNetworkConnectionIndex = \
                    E.PrimaryNetworkConnectionIndex(index)

        return await self.client.put_linked_resource(
            net_conn_section, RelationType.EDIT,
            EntityType.NETWORK_CONNECTION_SECTION.value, net_conn_section)

    async def list_nics(self):
        """Lists all the nics of the VM.

        :return: list of nics with the following properties as a dictionary.
            nic index, is primary, is connected, connected network,
            ip address allocation mode, ip address, network adapter type

        :rtype: list
        """
        nics = []
        await self.get_resource()
        if hasattr(self.resource.NetworkConnectionSection,
                   'PrimaryNetworkConnectionIndex'):
            primary_index = self.resource.NetworkConnectionSection.\
                PrimaryNetworkConnectionIndex.text
        else:
            primary_index = None

        net_conn_section = self.resource.NetworkConnectionSection
        if hasattr(net_conn_section, 'NetworkConnection'):
            for nc in net_conn_section.NetworkConnection:
                try:
                    nic = {}
                    nic[VmNicProperties.INDEX.value] = nc.NetworkConnectionIndex.text
                    nic[VmNicProperties.CONNECTED.value] = nc.IsConnected.text
                    nic[VmNicProperties.PRIMARY.value] = (
                        primary_index == nc.NetworkConnectionIndex.text)
                    nic[VmNicProperties.ADAPTER_TYPE.
                        value] = nc.NetworkAdapterType.text
                    nic[VmNicProperties.NETWORK.value] = nc.get(
                        VmNicProperties.NETWORK.value)
                    nic[VmNicProperties.IP_ADDRESS_MODE.
                        value] = nc.IpAddressAllocationMode.text
                    nic[VmNicProperties.MAC_ADDRESS.
                        value] = nc.MACAddress.text
                    if hasattr(nc, 'IpAddress'):
                        nic[VmNicProperties.IP_ADDRESS.value] = nc.IpAddress.text
                    nics.append(nic)
                except AttributeError:
                    pass
        return nics

    async def delete_nic(self, index):
        """Deletes a nic from the VM.

        :param int index: index of the nic to be deleted.

        :return: an object containing EntityType.TASK XML data which represents
            the asynchronous task adding  a nic.

        :rtype: lxml.objectify.ObjectifiedElement

        :raises: InvalidParameterException: if a nic with the given index is
            not found in the VM.
        """
        # get network connection section.
        net_conn_section = (await self.get_resource()).NetworkConnectionSection

        indices = [None] * 10
        nic_not_found = True
        # find the nic with the given index
        for nc in net_conn_section.NetworkConnection:
            if int(nc.NetworkConnectionIndex.text) == index:
                net_conn_section.remove(nc)
                nic_not_found = False
            else:
                indices[int(nc.NetworkConnectionIndex.
                            text)] = nc.NetworkConnectionIndex.text

        if nic_not_found:
            raise InvalidParameterException(
                'Nic with index \'%s\' is not found in the VM \'%s\'' %
                (index, (await self.get_resource()).get('name')))

        # now indices will have all existing nic indices
        prim_nic = next((i for i in indices if i is not None), None)
        if prim_nic:
            net_conn_section.PrimaryNetworkConnectionIndex = \
                E.PrimaryNetworkConnectionIndex(prim_nic)
        return await self.client.put_linked_resource(
            net_conn_section, RelationType.EDIT,
            EntityType.NETWORK_CONNECTION_SECTION.value, net_conn_section)

    async def get_product_section(self, args=None):
        if args:
            keys = set(args)
        else:
            keys = None

        uri = self.href + '/productSections'
        product_section_list = await self.client.get_resource(uri)
        product_section = getattr(
            product_section_list,
            tag('ovf')('ProductSection'),
            None
        )
        result = dict()
        if product_section is not None:
            for property in getattr(
                product_section,
                tag('ovf')('Property'),
                []
            ):
                key = property.get(tag('ovf')('key'))
                if keys is None or key in keys:
                    try:
                        result[key] = getattr(
                            property,
                            tag('ovf')('Value')
                        ).get(tag('ovf')('value'))
                    except AttributeError:
                        result[key] = None
        return result

    async def del_product_section(self, keys):
        uri = self.href + '/productSections'
        product_section_list = await self.client.get_resource(uri)
        product_section = getattr(
            product_section_list,
            tag('ovf')('ProductSection'),
            None
        )
        if product_section is not None:
            for i, property in enumerate(getattr(
                    product_section,
                    tag('ovf')('Property'),
                    []
            )):
                if property.get(tag('ovf')('key')) in keys:
                    product_section.remove(property)

            setattr(
                product_section_list,
                tag('ovf')('ProductSection'),
                product_section
            )

            objectify.deannotate(product_section_list)
            etree.cleanup_namespaces(product_section_list)

            await self.client.put_resource(
                uri,
                product_section_list,
                EntityType.PRODUCT_SECTION_LIST.value
            )

    async def add_product_section(self, **kwargs):
        uri = self.href + '/productSections'
        product_section_list = await self.client.get_resource(uri)
        product_section = getattr(
            product_section_list,
            tag('ovf')('ProductSection'),
            None
        )
        if product_section is None:
            product_section = E_OVF.ProductSection()
            product_section.append(
                E_OVF.Info()
            )
        for key, value in kwargs.items():
            product_section.append(
                E_OVF.Property(
                    **{
                        tag('ovf')('key'): key,
                        tag('ovf')('type'): 'string',
                        tag('ovf')('userConfigurable'): 'true',
                    }
                )
            )
            try:
                getattr(
                    product_section,
                    tag('ovf')('Property')
                )[-1].Label = key
            except AttributeError:
                getattr(
                    product_section,
                    tag('ovf')('Property')
                )[-1].append(E_OVF.Label())
                getattr(
                    product_section,
                    tag('ovf')('Property')
                )[-1].Label = key
            getattr(
                product_section,
                tag('ovf')('Property')
            )[-1].append(
                E_OVF.Value(
                    **{
                        '{' + NSMAP['ovf'] + '}value': value,
                    }
                )
            )

        setattr(
            product_section_list,
            tag('ovf')('ProductSection'),
            product_section
        )

        objectify.deannotate(product_section_list)
        etree.cleanup_namespaces(product_section_list)

        await self.client.put_resource(
            uri,
            product_section_list,
            EntityType.PRODUCT_SECTION_LIST.value
        )

    async def modify_product_section(self, **kwargs):
        uri = self.href + '/productSections'
        product_section_list = await self.client.get_resource(uri)
        product_section = getattr(
            product_section_list,
            tag('ovf')('ProductSection'),
            None
        )
        if product_section is None:
            product_section = E_OVF.ProductSection()
            product_section.append(
                E_OVF.Info()
            )

        if hasattr(
            product_section,
            tag('ovf')('Property')
        ):
            idx_list = []
            for idx, prop in enumerate(getattr(
                product_section,
                tag('ovf')('Property')
            )):
                if prop.get(tag('ovf')('key')) in kwargs.keys():
                    idx_list.append(idx)
            for idx in reversed(idx_list):
                del getattr(
                    product_section,
                    tag('ovf')('Property')
                )[idx]

        for key, value in kwargs.items():
            product_section.append(
                E_OVF.Property(
                    **{
                        tag('ovf')('key'): key,
                        tag('ovf')('type'): 'string',
                        tag('ovf')('userConfigurable'): 'true',
                    }
                )
            )
            try:
                getattr(
                    product_section,
                    tag('ovf')('Property')
                )[-1].Label = key
            except AttributeError:
                getattr(
                    product_section,
                    tag('ovf')('Property')
                )[-1].append(E_OVF.Label())
                getattr(
                    product_section,
                    tag('ovf')('Property')
                )[-1].Label = key
            getattr(
                product_section,
                tag('ovf')('Property')
            )[-1].append(
                E_OVF.Value(
                    **{
                        '{' + NSMAP['ovf'] + '}value': value,
                    }
                )
            )

        setattr(
            product_section_list,
            tag('ovf')('ProductSection'),
            product_section
        )

        objectify.deannotate(product_section_list)
        etree.cleanup_namespaces(product_section_list)

        await self.client.put_resource(
            uri,
            product_section_list,
            EntityType.PRODUCT_SECTION_LIST.value
        )

    async def suspend(self):
        """Suspend the vm.

        :return: an object containing EntityType.TASK XML data which represents
            the asynchronous task that is suspending the VM.

        :rtype: lxml.objectify.ObjectifiedElement
        """
        await self.get_resource()
        return await self._perform_power_operation(
            rel=RelationType.POWER_SUSPEND, operation_name='suspend')

    async def add_disk(self, name, size, storage_policy_id, bus_type, bus_sub_type):
        """Add a virtual disk to a virtual machine

        It assumes that the vm has already at least one virtual hard disk
        and will attempt to create another one with similar characteristics.

        :param str name: name of the disk to be added.
        :param int size: size of the disk to be added, in MBs.
        :param str storage_policy_id: storage_policy_id of the disk to be added.
        :param str bus_type: bus_type of the disk to be added.
            Bus type. One of:
                5 (IDE)
                6 (SCSI)
                20 (SATA)
        :param str bus_sub_type: bus_sub_type of the disk to be added.
            Hard disk controller type. One of:
                buslogic
                lsilogic
                lsilogicsas
                VirtualSCSI
                vmware.sata.ahci
        :return: disk_id

        :rtype: lxml.objectify.ObjectifiedElement
        """

        storage_policy_href = f'{self.client._uri}/api/vdcStorageProfile/' + storage_policy_id.split(':')[-1]

        resource = await self.get_resource()
        disk_list = await self.client.get_resource(
            resource.get('href') + '/virtualHardwareSection/disks')
        last_disk = None
        for disk in disk_list.Item:
            if disk[tag('rasd')('Description')] == 'Hard disk':
                last_disk = disk
        assert last_disk is not None
        new_disk = deepcopy(last_disk)
        addr = int(str(
            last_disk['{' + NSMAP['rasd'] + '}AddressOnParent'])) + 1
        instance_id = int(str(
            last_disk[tag('rasd')('InstanceID')])) + 1
        new_disk[tag('rasd')('AddressOnParent')] = addr
        new_disk[tag('rasd')('ElementName')] = 'Hard disk %s' % addr
        new_disk[tag('rasd')('InstanceID')] = instance_id
        new_disk[tag('rasd')('VirtualQuantity')] = \
            size * 1024 * 1024
        new_disk[tag('rasd')('HostResource')].set(
            tag('vcloud')('capacity'), str(size))
        new_disk[tag('rasd')('ElementName')] = name
        if storage_policy_href != new_disk[tag('rasd')('HostResource')].get(
            tag('vcloud')('storageProfileHref')
        ):
            new_disk[tag('rasd')('HostResource')].set(
                tag('vcloud')('storageProfileOverrideVmDefault'), 'true')
            new_disk[tag('rasd')('HostResource')].set(
                tag('vcloud')('storageProfileHref'), storage_policy_href)
        new_disk[tag('rasd')('HostResource')].set(
            tag('vcloud')('busType'), bus_type)
        new_disk[tag('rasd')('HostResource')].set(
            tag('vcloud')('busSubType'), bus_sub_type)

        disk_list.append(new_disk)

        await self.client.put_resource(
            resource.get('href') + '/virtualHardwareSection/disks', disk_list,
            EntityType.RASD_ITEMS_LIST.value)
        return instance_id

    async def modify_disk(self, disk_id, size=None,
                          storage_policy_id=None, parent=None,
                          address_on_parent=None, bus_type=None,
                          bus_sub_type=None):
        """
        Change size of disk
        :param disk_id - new disk ID, like 2000
        :param size - new size of disk in MB
        :param storage_policy_href
        :param parent
        :param address_on_parent
        :param int bus_type: bus_type of the disk to be added.
            Bus type. One of:
                5 (IDE)
                6 (SCSI)
                20 (SATA)
        :param int bus_sub_type: bus_sub_type of the disk to be added.
            Hard disk controller type. One of:
                buslogic
                lsilogic
                lsilogicsas
                VirtualSCSI
                vmware.sata.ahci
        """
        if storage_policy_id is not None:
            storage_policy_href = f'{self.client._uri}/api/vdcStorageProfile/' + storage_policy_id.split(':')[-1]
        else:
            storage_policy_href = None

        assert size is not None or storage_policy_href is not None or \
            parent is not None or address_on_parent is not None or bus_sub_type is not None
        disk_list = await self.client.get_resource(
            (await self.get_resource()).get('href') + '/virtualHardwareSection/disks')
        for idx, disk in enumerate(disk_list.Item):
            # if disk[tag('rasd')('Description')] == 'Hard disk' and int(disk[tag('rasd')('InstanceID')]) == disk_id:
            if int(disk[tag('rasd')('InstanceID')].text) == disk_id:
                disk_idx = idx
                disk_resource = disk
                break
        else:
            raise EntityNotFoundException(disk_id)
        if size is not None:
            disk_resource[tag('rasd')('VirtualQuantity')] = str(size * 1024 * 1024)
            disk_resource[tag('rasd')('HostResource')].set(
                tag('vcloud')('capacity'), str(size)
            )
        if storage_policy_href is not None:
            disk_resource[tag('rasd')('HostResource')].set(
                tag('vcloud')('StorageProfileHref'), storage_policy_href
            )
            disk_resource[tag('rasd')('HostResource')].set(
                tag('vcloud')('storageProfileOverrideVmDefault'),
                'true'
            )
        if parent is not None:
            disk_resource[tag('rasd')('Parent')] = parent
        if address_on_parent is not None:
            disk_resource[tag('rasd')('AddressOnParent')] = address_on_parent
        if bus_type is not None:
            disk_resource[tag('rasd')('HostResource')].set(
                tag('vcloud')('busType'), bus_type)
        if bus_sub_type is not None:
            disk_resource[tag('rasd')('HostResource')].set(
                tag('vcloud')('BusSubType', str(bus_sub_type))
            )
        del disk_list.Item[disk_idx]
        disk_list.append(disk_resource)
        return await self.client.put_resource(
            (await self.get_resource()).get('href') + '/virtualHardwareSection/disks', disk_list,
            EntityType.RASD_ITEMS_LIST.value)

    async def delete_disk(self, disk_id):
        disk_list = await self.client.get_resource(
            (await self.get_resource()).get('href') + '/virtualHardwareSection/disks')
        for idx, disk_resource in enumerate(disk_list.Item):
            if int(disk_resource[tag('rasd')('InstanceID')].text) == disk_id:
                del disk_list.Item[idx]
                break
        else:
            raise EntityNotFoundException(disk_id)
        return await self.client.put_resource(
            (await self.get_resource()).get('href') + '/virtualHardwareSection/disks', disk_list,
            EntityType.RASD_ITEMS_LIST.value)

    async def get_disks(self):
        disk_list = await self.client.get_resource(
            (await self.get_resource()).get('href') + '/virtualHardwareSection/disks')
        return [item for item in disk_list.Item if item[tag('rasd')('ResourceType')].text == '17']


    async def get_disk(self, disk_id):
        disk_list = await self.client.get_resource(
            (await self.get_resource()).get('href') + '/virtualHardwareSection/disks')
        for disk_resource in disk_list.Item:
            if int(getattr(
                disk_resource,
                tag('rasd')('InstanceID')
            ).text) == disk_id:
                return disk_resource
        raise EntityNotFoundException(disk_id)


    async def detach_disk(self, disk_href):
        """Detach the independent disk from the vm with the given name.

        :param str disk_href: href of the disk to be detached.
        :return: an object containing EntityType.TASK XML data which represents
            the asynchronous task of dettaching the disk.

        :rtype: lxml.objectify.ObjectifiedElement

        :raises: EntityNotFoundException: if the named vm or disk cannot be
            located.
        """
        disk_attach_or_detach_params = E.DiskAttachOrDetachParams(
            E.Disk(type=EntityType.DISK.value, href=disk_href))
        vm_resource = await self.get_resource()
        return await self.client.post_linked_resource(
            vm_resource, RelationType.DISK_DETACH,
            EntityType.DISK_ATTACH_DETACH_PARAMS.value,
            disk_attach_or_detach_params)

    async def discard_suspended_state(self):
        """Discard suspended state of the vm.

        :return: an object containing EntityType.TASK XML data which represents
                    the asynchronous task that is discarding suspended state
                    of VM.

        :rtype: lxml.objectify.ObjectifiedElement
        """
        await self.get_resource()
        return await self.client.post_linked_resource(
            self.resource, RelationType.DISCARD_SUSPENDED_STATE, None, None)

    async def install_vmware_tools(self):
        """Install vmware tools in the vm.

        :return: an object containing EntityType.TASK XML data which represents
                    the asynchronous task that is installing vmware tools in VM

        :rtype: lxml.objectify.ObjectifiedElement
        """
        await self.get_resource()
        return await self.client.post_linked_resource(
            self.resource, RelationType.INSTALL_VMWARE_TOOLS, None, None)

    async def insert_cd_from_catalog(self, media_href):
        """Insert CD from catalog to the vm.

        :param: media href to insert to VM

        :return: an object containing EntityType.TASK XML data which represents
                    the asynchronous task that is inserting CD to VM.

        :rtype: lxml.objectify.ObjectifiedElement
        """
        vm_resource = await self.get_resource()
        media_insert_params = E.MediaInsertOrEjectParams(
            E.Media(href=media_href))
        return await self.client.post_linked_resource(
            vm_resource, RelationType.INSERT_MEDIA,
            EntityType.MEDIA_INSERT_OR_EJECT_PARAMS.value, media_insert_params)

    async def eject_cd(self, media_href):
        """Insert CD from catalog to the vm.

        :param: media href to eject from VM

        :return: an object containing EntityType.TASK XML data which represents
                    the asynchronous task that is inserting CD to VM.

        :rtype: lxml.objectify.ObjectifiedElement
        """
        vm_resource = await self.get_resource()
        media_eject_params = E.MediaInsertOrEjectParams(
            E.Media(href=media_href))
        return await self.client.post_linked_resource(
            vm_resource, RelationType.EJECT_MEDIA,
            EntityType.MEDIA_INSERT_OR_EJECT_PARAMS.value, media_eject_params)

    async def upgrade_virtual_hardware(self):
        """Upgrade virtual hardware of vm.

        :return: an object containing EntityType.TASK XML data which represents
                    the asynchronous task that is installing vmware tools in VM

        :rtype: lxml.objectify.ObjectifiedElement
        """
        await self.get_resource()
        return await self.client.post_linked_resource(
            self.resource, RelationType.UPGRADE, None, None)

    async def consolidate(self):
        """Consolidate VM.

        :return: an object containing EntityType.TASK XML data which represents
                    the asynchronous task that is consolidating VM

        :rtype: lxml.objectify.ObjectifiedElement
        """
        await self.get_resource()
        return await self.client.post_linked_resource(
            self.resource, RelationType.CONSOLIDATE, None, None)

    async def copy_to(self, source_vapp_name, target_vapp_name, target_vm_name, deploy=False,
                      power_on=False, all_eulas_accepted=True):
        """Copy VM from one vApp to another.

        :param: str source vApp name
        :param: str target vApp name
        :param: str target VM name

        :return: an object containing EntityType.TASK XML data which represents
                    the asynchronous task that is copying VM

        :rtype: lxml.objectify.ObjectifiedElement
        """
        return self._clone(source_vapp_name=source_vapp_name,
                           target_vapp_name=target_vapp_name,
                           target_vm_name=target_vm_name,
                           source_delete=False)

    def move_to(self, source_vapp_name, target_vapp_name, target_vm_name):
        """Move VM from one vApp to another.

        :param: str source vApp name
        :param: str target vApp name
        :param: str target VM name

        :return: an object containing EntityType.TASK XML data which represents
                    the asynchronous task that is moving VM

        :rtype: lxml.objectify.ObjectifiedElement
        """
        return self._clone(source_vapp_name=source_vapp_name,
                           target_vapp_name=target_vapp_name,
                           target_vm_name=target_vm_name,
                           source_delete=True)

    def _clone(self, source_vapp_name, target_vapp_name, target_vm_name,
               source_delete):
        """Clone VM from one vApp to another.

        :param: str source vApp name
        :param: str target vApp name
        :param: str target VM name
        :param: bool source delete option

        :return: an object containing EntityType.TASK XML data which represents
                 the asynchronous task that is copying VM

        :rtype: lxml.objectify.ObjectifiedElement
        """
        from pyvcloud.vcd.vapp import VApp
        vm_resource = await self.get_resource()
        resource_type = ResourceType.VAPP.value
<<<<<<< HEAD
        if await self.is_powered_off(vm_resource):
            records1 = await self.___validate_vapp_records(
=======
        if self.is_powered_off(vm_resource) or source_delete:
            records1 = self.___validate_vapp_records(
>>>>>>> 281a25df
                vapp_name=source_vapp_name, resource_type=resource_type)

            source_vapp_href = records1[0].get('href')

            records2 = await self.___validate_vapp_records(
                vapp_name=target_vapp_name, resource_type=resource_type)

            target_vapp_href = records2[0].get('href')

            source_vapp = VApp(self.client, href=source_vapp_href)
            target_vapp = VApp(self.client, href=target_vapp_href)
            await target_vapp.reload()
            spec = {
                'vapp': (await source_vapp.get_resource()),
                'source_vm_name': (await self.get_resource()).get('name'),
                'target_vm_name': target_vm_name
            }
<<<<<<< HEAD
            return await target_vapp.add_vms([spec],
                                       deploy=deploy,
                                       power_on=power_on,
                                       all_eulas_accepted=all_eulas_accepted
=======
            return target_vapp.add_vms([spec],
                                       deploy=False,
                                       power_on=False,
                                       all_eulas_accepted=True,
                                       source_delete=source_delete
>>>>>>> 281a25df
                                       )
        else:
            raise InvalidStateException("VM Must be powered off.")

    async def change_name(self, name):
        """Edit name and description of the vApp.

        :param str name: New name of the vApp. It is mandatory.

        :return: object containing EntityType.TASK XML data
            representing the asynchronous task.

        :rtype: lxml.objectify.ObjectifiedElement
        """
        if name is None or name.isspace():
            raise InvalidParameterException("Name can't be None or empty")
        vm = await self.get_resource()
        vm.set('name', name.strip())

        return await self.client.put_resource(
            self.href, vm, EntityType.VM.value)

    async def get_guest_customization_section(self):
        guest_xml = (await self.get_resource()).GuestCustomizationSection
        return guest_xml

    async def set_guest_customization_section(self, **kwargs):
        await self.reload()
        uri = self.href + '/guestCustomizationSection'
        item = await self.client.get_resource(uri)
        last_tag = item.find(tag('ovf')('Info'))

        for xml_tag in item.getchildren():
            if (
                    xml_tag.tag != tag('vcloud')('Link')
                    and xml_tag.tag != tag('ovf')('Info')
            ):
                item.remove(xml_tag)
                if xml_tag.tag not in {
                    tag('vcloud')(key)
                    for key in kwargs.keys()
                }:
                    kwargs[xml_tag.tag.split('}')[-1]] = xml_tag.text
        for tag_key in [
            'Enabled',
            'ChangeSid',
            'VirtualMachineId',
            'JoinDomainEnabled',
            'UseOrgSettings',
            'DomainName',
            'DomainUserName',
            'DomainUserPassword',
            'MachineObjectOU',
            'AdminPasswordEnabled',
            'AdminPasswordAuto',
            'AdminPassword',
            'ResetPasswordRequired',
            'CustomizationScript',
            'ComputerName',
        ]:
            if kwargs.get(tag_key) is not None:
                k = tag_key
                v = kwargs.get(tag_key)
                if v is not None:
                    element = getattr(E, tag('vcloud')(k))(v)
                    last_tag.addnext(element)
                    last_tag = element

        objectify.deannotate(item)
        etree.cleanup_namespaces(item)
        await self.client.put_resource(
            uri,
            item,
            EntityType.GUEST_CUSTOMIZATION_SECTION.value
        )


    async def ___validate_vapp_records(self, vapp_name, resource_type):
        name_filter = ('name', vapp_name)
        q1 = self.client.get_typed_query(
            resource_type,
            query_result_format=QueryResultFormat.REFERENCES,
            equality_filter=name_filter)
        records = list(await q1.execute())
        if records is None or len(records) == 0:
            raise EntityNotFoundException(
                'Vapp with name \'%s\' not found.' % vapp_name)
        elif len(records) > 1:
            raise MultipleRecordsException("Found multiple vapp named "
                                           "'%s'," % vapp_name)

        return records

    def delete(self):
        """Delete the VM.

        :return: an object containing EntityType.TASK XML data which represents
            the asynchronous task that is deleting the VM.
        :rtype: lxml.objectify.ObjectifiedElement
        """
        self.get_resource()
        return self.client.delete_linked_resource(self.resource,
                                                  RelationType.REMOVE, None)

    def general_setting_detail(self):
        """Get the details of VM general setting.

        :return: Dictionary having VM general setting details.
        e.g.
        {'Name': 'testvm', 'Computer Name': 'testvm1', 'Storage Policy' : '*',
        'OS': 'Microsoft Windows Server 2016 (64-bit)', 'Boot Delay': 0,
        'OS Family': 'windows9Server64Guest', 'Enter BIOS Setup': False}
        :rtype: dict
        """
        general_setting = {}
        self.get_resource()
        general_setting['Name'] = self.resource.get('name')
        general_setting['Computer Name'] = \
            self.resource.GuestCustomizationSection.ComputerName
        if hasattr(self.resource, 'Description'):
            general_setting['Description'] = self.resource.Description
        general_setting['OS Family'] = self.resource[
            '{' + NSMAP['ovf'] +
            '}OperatingSystemSection'].get('{' + NSMAP['vmw'] + '}osType')
        general_setting['OS'] = self.resource[
            '{' + NSMAP['ovf'] + '}OperatingSystemSection'].Description
        general_setting['Boot Delay'] = self.resource.BootOptions.BootDelay
        general_setting[
            'Enter BIOS Setup'] = self.resource.BootOptions.EnterBIOSSetup
        general_setting['Storage Policy'] = self.resource.StorageProfile.get(
            'name')
        return general_setting

    def list_storage_profile(self):
        """Get the list of storage profile in VM.

        :return: list of stotage profile name of storage profile.
        e.g.
        [{'name': 'diskpolicy1'}, {'name': 'diskpolicy2'}]
        :rtype: list
        """
        storage_profile = []
        self.get_resource()
        if hasattr(self.resource.VmSpecSection, 'DiskSection'):
            if hasattr(self.resource.VmSpecSection.DiskSection,
                       'DiskSettings'):
                for disk_setting in \
                        self.resource.VmSpecSection.DiskSection.DiskSettings:
                    if hasattr(disk_setting, 'StorageProfile'):
                        storage_profile.append({
                            'name':
                            disk_setting.StorageProfile.get('name')
                        })
        return storage_profile

    def reload_from_vc(self):
        """Reload a VM from VC.

        :return: an object containing EntityType.TASK XML data which represents
                    the asynchronous task that is reloading VM from VC

        :rtype: lxml.objectify.ObjectifiedElement
        """
        self.get_resource()
        return self.client.post_linked_resource(
            self.resource, RelationType.RELOAD_FROM_VC, None, None)

    def check_compliance(self):
        """Check compliance of a VM.

        :return: an object containing EntityType.TASK XML data which represents
                    the asynchronous task that is checking compliance of VM

        :rtype: lxml.objectify.ObjectifiedElement
        """
        self.get_resource()
        return self.client.post_linked_resource(
            self.resource, RelationType.CHECK_COMPLIANCE, None, None)

    def customize_at_next_power_on(self):
        """Customize VM at next power on.

        :return: returns 204 No content

        :rtype: lxml.objectify.ObjectifiedElement
        """
        self.get_resource()
        return self.client.post_linked_resource(
            self.resource, RelationType.CUSTOMIZE_AT_NEXT_POWERON, None, None)

    def update_general_setting(self,
                               name=None,
                               description=None,
                               computer_name=None,
                               boot_delay=None,
                               enter_bios_setup=None,
                               storage_policy_href=None):
        """Update general settings of VM .

        :param str name: name of VM.
        :param str description: description of VM.
        :param str computer_name: computer name of VM.
        :param int boot_delay: boot delay of VM.
        :param bool enter_bios_setup: enter bios setup of VM.
        :param str storage_policy_href: storage policy href.
        :return: an object containing EntityType.TASK XML data which represents
            the asynchronous task that is updating general setting of VM.
        :rtype: lxml.objectify.ObjectifiedElement
        """
        self.get_resource()
        if name is not None:
            self.resource.set('name', name)
        guest_customization = self.resource.GuestCustomizationSection
        if computer_name is not None:
            guest_customization.remove(guest_customization.ComputerName)
            cn = E.ComputerName(computer_name)
            guest_customization.ResetPasswordRequired.addnext(cn)
        if description is not None:
            if hasattr(self.resource, 'Description'):
                self.resource.remove(self.resource.Description)
            desc = E.Description(description)
            self.resource.VmSpecSection.addprevious(desc)
        if boot_delay is not None:
            if hasattr(self.resource.BootOptions, 'BootDelay'):
                self.resource.BootOptions.remove(
                    self.resource.BootOptions.BootDelay)
            bd = E.BootDelay(boot_delay)
            self.resource.BootOptions.EnterBIOSSetup.addprevious(bd)
        if enter_bios_setup is not None:
            if hasattr(self.resource.BootOptions, 'EnterBIOSSetup'):
                self.resource.BootOptions.remove(
                    self.resource.BootOptions.EnterBIOSSetup)
            ebs = E.EnterBIOSSetup(enter_bios_setup)
            self.resource.BootOptions.BootDelay.addnext(ebs)
        if storage_policy_href is not None:
            storage_policy_res = self.client.get_resource(storage_policy_href)
            print(storage_policy_href)
            self.resource.StorageProfile.set('href', storage_policy_href)
            self.resource.StorageProfile.set('id',
                                             storage_policy_res.get('id'))
            self.resource.StorageProfile.set('name',
                                             storage_policy_res.get('name'))
        return self.client.post_linked_resource(
            self.resource, RelationType.RECONFIGURE_VM, EntityType.VM.value,
            self.resource)

    def power_on_and_force_recustomization(self):
        """Recustomize VM at power on.

        :return: an object containing EntityType.TASK XML data which represents
                    the asynchronous task that is force recustomize VM on
                    power on operation

        :rtype: lxml.objectify.ObjectifiedElement
        """
        return self.deploy(power_on=True, force_customization=True)

    def get_guest_customization_status(self):
        """Get guest customization status.

        :return: returns status of GC.

        :rtype: String
        """
        self.get_resource()
        uri = self.href + '/guestcustomizationstatus/'
        gc_status_resource = self.client.get_resource(uri)
        return gc_status_resource.GuestCustStatus

    def get_guest_customization_section(self):
        """Get guest customization section.

        :return: returns lxml.objectify.ObjectifiedElement resource: object
            containing EntityType.GUESTCUSTOMIZATIONSECTION XML data
            representing the guestcustomizationsection.

        :rtype: lxml.objectify.ObjectifiedElement
        """
        self.get_resource()
        uri = self.href + '/guestCustomizationSection/'
        return self.client.get_resource(uri)

    def enable_guest_customization(self, is_enabled=False):
        """Enable guest customization.

        :param: bool is_enabled: if True, it will enable guest customization.
            If False, it will disable guest customization

        :return: returns lxml.objectify.ObjectifiedElement resource: object
            containing EntityType.GUESTCUSTOMIZATIONSECTION XML data
            representing the guestcustomizationsection.

        :rtype: lxml.objectify.ObjectifiedElement
        """
        self.get_resource()
        gc_section = self.get_guest_customization_section()
        if hasattr(gc_section, 'Enabled'):
            gc_section.Enabled = E.Enabled(is_enabled)
        uri = self.href + '/guestCustomizationSection/'
        return self.client.\
            put_resource(uri, gc_section,
                         EntityType.GUEST_CUSTOMIZATION_SECTION.value)<|MERGE_RESOLUTION|>--- conflicted
+++ resolved
@@ -1131,13 +1131,8 @@
         from pyvcloud.vcd.vapp import VApp
         vm_resource = await self.get_resource()
         resource_type = ResourceType.VAPP.value
-<<<<<<< HEAD
-        if await self.is_powered_off(vm_resource):
+        if await self.is_powered_off(vm_resource) or source_delete:
             records1 = await self.___validate_vapp_records(
-=======
-        if self.is_powered_off(vm_resource) or source_delete:
-            records1 = self.___validate_vapp_records(
->>>>>>> 281a25df
                 vapp_name=source_vapp_name, resource_type=resource_type)
 
             source_vapp_href = records1[0].get('href')
@@ -1155,19 +1150,11 @@
                 'source_vm_name': (await self.get_resource()).get('name'),
                 'target_vm_name': target_vm_name
             }
-<<<<<<< HEAD
             return await target_vapp.add_vms([spec],
-                                       deploy=deploy,
-                                       power_on=power_on,
-                                       all_eulas_accepted=all_eulas_accepted
-=======
-            return target_vapp.add_vms([spec],
                                        deploy=False,
                                        power_on=False,
                                        all_eulas_accepted=True,
-                                       source_delete=source_delete
->>>>>>> 281a25df
-                                       )
+                                       source_delete=source_delete)
         else:
             raise InvalidStateException("VM Must be powered off.")
 

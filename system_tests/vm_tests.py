--- conflicted
+++ resolved
@@ -521,11 +521,7 @@
         self.assertEqual(result.get('status'), TaskStatus.SUCCESS.value)
 
     def test_0080_vm_nic_operations(self):
-<<<<<<< HEAD
-        """Test the method add_nic vm.py.
-=======
         """Test the method add_nic and list_nics vm.py.
->>>>>>> 5041a93e
         This test passes if a nic is created successfully.
         """
         vm = VM(TestVM._client, href=TestVM._test_vapp_first_vm_href)
@@ -742,33 +738,13 @@
 
     def test_0220_list_virtual_harware_section(self):
         vm = VM(TestVM._client, href=TestVM._test_vapp_first_vm_href)
-<<<<<<< HEAD
-        dict = vm.list_virtual_hardware_section(is_disk=True, is_media=True,
-                                                is_networkCards=True)
-        self.assertTrue(len(dict) > 0)
-=======
         list = vm.list_virtual_hardware_section(is_disk=True, is_media=True,
                                                 is_networkCards=True)
         self.assertTrue(len(list) > 0)
->>>>>>> 5041a93e
 
     def test_0230_get_compliance_result(self):
         vm = VM(TestVM._sys_admin_client, href=TestVM._test_vapp_first_vm_href)
         result = vm.get_compliance_result()
-<<<<<<< HEAD
-        self.assertEqual(result.ComplianceStatus,'UNKNOWN')
-
-    def test_0240_list_all_current_metrics(self):
-        vm = VM(TestVM._sys_admin_client, href=TestVM._test_vapp_first_vm_href)
-        dict = vm.list_all_current_metrics()
-        self.assertTrue(len(dict) > 0)
-
-    def test_0250_list_subset_current_metrics(self):
-        vm = VM(TestVM._sys_admin_client, href=TestVM._test_vapp_first_vm_href)
-        dict = vm.list_current_metrics_subset(metric_pattern='*.average')
-        self.assertTrue(len(dict) > 0)
-
-=======
         self.assertEqual(result.ComplianceStatus, 'COMPLIANT')
 
     def test_0240_list_all_current_metrics(self):
@@ -897,7 +873,6 @@
         result = TestVM._client.get_task_monitor().wait_for_success(task)
         self.assertEqual(result.get('status'), TaskStatus.SUCCESS.value)
 
->>>>>>> 5041a93e
     @developerModeAware
     def test_9998_teardown(self):
         """Delete the vApp created during setup.

# VMware vCloud Director Python SDK
# Copyright (c) 2014 VMware, Inc. All Rights Reserved.
# Licensed under the Apache License, Version 2.0 (the "License");
# you may not use this file except in compliance with the License.
# You may obtain a copy of the License at
#
#     http://www.apache.org/licenses/LICENSE-2.0
#
# Unless required by applicable law or agreed to in writing, software
# distributed under the License is distributed on an "AS IS" BASIS,
# WITHOUT WARRANTIES OR CONDITIONS OF ANY KIND, either express or implied.
# See the License for the specific language governing permissions and
# limitations under the License.

import unittest

from pyvcloud.vcd.client import TaskStatus
from pyvcloud.vcd.org import Org
from pyvcloud.vcd.test import TestCase
from pyvcloud.vcd.vapp import VApp
from pyvcloud.vcd.vdc import VDC


class TestDisk(TestCase):
    def test_010_create_disk(self):
        logged_in_org = self.client.get_org()
        org = Org(self.client, resource=logged_in_org)
        vdc_resource = org.get_vdc(self.config['vcd']['vdc'])
        vdc = VDC(self.client, resource=vdc_resource)

        result = vdc.create_disk(
            name=self.config['vcd']['idisk_name'],
            size=self.config['vcd']['idisk_size'],
            description=self.config['vcd']['idisk_description'])

        task = self.client.get_task_monitor().wait_for_status(
            task=result.Tasks.Task[0],
            timeout=30,
            poll_frequency=2,
            fail_on_status=None,
            expected_target_statuses=[
                TaskStatus.SUCCESS, TaskStatus.ABORTED, TaskStatus.ERROR,
                TaskStatus.CANCELED
            ],
            callback=None)

        assert task.get('status') == TaskStatus.SUCCESS.value

    def test_020_get_all_disks(self):
        logged_in_org = self.client.get_org()
        org = Org(self.client, resource=logged_in_org)
        vdc_resource = org.get_vdc(self.config['vcd']['vdc'])
        vdc = VDC(self.client, resource=vdc_resource)

        disks = vdc.get_disks()

        assert len(disks) > 0
        assert disks[0].get('name') == self.config['vcd']['idisk_name']

    def test_030_get_disk_by_name(self):
        logged_in_org = self.client.get_org()
        org = Org(self.client, resource=logged_in_org)
        vdc_resource = org.get_vdc(self.config['vcd']['vdc'])
        vdc = VDC(self.client, resource=vdc_resource)

        fetched_disk = vdc.get_disk(name=self.config['vcd']['idisk_name'])

        assert fetched_disk is not None
        assert fetched_disk.get('name') == self.config['vcd']['idisk_name']

    def test_040_get_disk_by_id(self):
        logged_in_org = self.client.get_org()
        org = Org(self.client, resource=logged_in_org)
        vdc_resource = org.get_vdc(self.config['vcd']['vdc'])
        vdc = VDC(self.client, resource=vdc_resource)

        disks = vdc.get_disks()
        assert len(disks) > 0

        fetched_disk = vdc.get_disk(disk_id=disks[0].get('id'))
        assert fetched_disk is not None

    def test_050_change_idisk_owner(self):
        logged_in_org = self.client.get_org()
        org = Org(self.client, resource=logged_in_org)
        vdc_resource = org.get_vdc(self.config['vcd']['vdc'])
        vdc = VDC(self.client, resource=vdc_resource)

        user_resource = org.get_user(
            self.config['vcd']['idisk_new_owner_name'])

        vdc.change_disk_owner(name=self.config['vcd']['idisk_name'],
                              user_href=user_resource.get('href'))

        disk_resource = vdc.get_disk(self.config['vcd']['idisk_name'])
        new_user = disk_resource.Owner.User.get('name')

        assert self.config['vcd']['idisk_new_owner_name'] == new_user

    def test_060_attach_disk_to_vm_in_vapp(self):
        logged_in_org = self.client.get_org()
        org = Org(self.client, resource=logged_in_org)
        vdc_resource = org.get_vdc(self.config['vcd']['vdc'])
        vdc = VDC(self.client, resource=vdc_resource)
        assert self.config['vcd']['vdc'] == vdc.get_resource().get('name')

        vapp_resource = vdc.get_vapp(self.config['vcd']['vapp'])
        assert self.config['vcd']['vapp'] == vapp_resource.get('name')
        vapp = VApp(self.client, resource=vapp_resource)

        disk = vdc.get_disk(self.config['vcd']['idisk_name'])

        result = vapp.attach_disk_to_vm(disk_href=disk.get('href'),
                                        vm_name=self.config['vcd']['vm'])
        task = self.client.get_task_monitor().wait_for_status(
<<<<<<< HEAD
                                task=taskObj,
                                timeout=30,
                                poll_frequency=2,
                                fail_on_statuses=None,
                                expected_target_statuses=[
                                    TaskStatus.SUCCESS,
                                    TaskStatus.ABORTED,
                                    TaskStatus.ERROR,
                                    TaskStatus.CANCELED],
                                callback=None)
=======
                            task=result,
                            timeout=60,
                            poll_frequency=2,
                            fail_on_status=None,
                            expected_target_statuses=[
                                TaskStatus.SUCCESS,
                                TaskStatus.ABORTED,
                                TaskStatus.ERROR,
                                TaskStatus.CANCELED],
                            callback=None)
>>>>>>> 55ed9c57
        assert task.get('status') == TaskStatus.SUCCESS.value

    def test_070_detach_disk_from_vm_in_vapp(self):
        logged_in_org = self.client.get_org()
        org = Org(self.client, resource=logged_in_org)
        vdc_resource = org.get_vdc(self.config['vcd']['vdc'])
        vdc = VDC(self.client, resource=vdc_resource)
        assert self.config['vcd']['vdc'] == vdc.get_resource().get('name')

        vapp_resource = vdc.get_vapp(self.config['vcd']['vapp'])
        assert self.config['vcd']['vapp'] == vapp_resource.get('name')
        vapp = VApp(self.client, resource=vapp_resource)

        disk = vdc.get_disk(self.config['vcd']['idisk_name'])

        result = vapp.detach_disk_from_vm(disk_href=disk.get('href'),
                                          vm_name=self.config['vcd']['vm'])
        task = self.client.get_task_monitor().wait_for_status(
<<<<<<< HEAD
            task=taskObj,
            timeout=30,
            poll_frequency=2,
            fail_on_statuses=None,
            expected_target_statuses=[
                TaskStatus.SUCCESS,
                TaskStatus.ABORTED,
                TaskStatus.ERROR,
                TaskStatus.CANCELED],
            callback=None)
=======
                            task=result,
                            timeout=60,
                            poll_frequency=2,
                            fail_on_status=None,
                            expected_target_statuses=[
                                TaskStatus.SUCCESS,
                                TaskStatus.ABORTED,
                                TaskStatus.ERROR,
                                TaskStatus.CANCELED],
                            callback=None)
>>>>>>> 55ed9c57
        assert task.get('status') == TaskStatus.SUCCESS.value

    def test_080_update_disk(self):
        logged_in_org = self.client.get_org()
        org = Org(self.client, resource=logged_in_org)
        vdc_resource = org.get_vdc(self.config['vcd']['vdc'])
        vdc = VDC(self.client, resource=vdc_resource)

        result = vdc.update_disk(
            name=self.config['vcd']['idisk_name'],
            new_name=self.config['vcd']['idisk_new_name'],
            new_size=self.config['vcd']['idisk_new_size'],
            new_description=self.config['vcd']['idisk_new_description'],
            new_storage_profile_name=self.config['vcd']['idisk_new_sp_name'],
            new_iops=self.config['vcd']['idisk_new_iops'])

        task = self.client.get_task_monitor().wait_for_status(
            task=result,
            timeout=30,
            poll_frequency=2,
            fail_on_statuses=None,
            expected_target_statuses=[
                TaskStatus.SUCCESS, TaskStatus.ABORTED, TaskStatus.ERROR,
                TaskStatus.CANCELED
            ],
            callback=None)

        assert task.get('status') == TaskStatus.SUCCESS.value

    def test_200_delete_all_disks(self):
        logged_in_org = self.client.get_org()
        org = Org(self.client, resource=logged_in_org)
        vdc_resource = org.get_vdc(self.config['vcd']['vdc'])
        vdc = VDC(self.client, resource=vdc_resource)

        disks = vdc.get_disks()

        for disk in disks:
            result = vdc.delete_disk(disk_id=disk.get('id'))

            task = self.client.get_task_monitor().wait_for_status(
                task=result,
                timeout=30,
                poll_frequency=2,
                fail_on_status=None,
                expected_target_statuses=[
                    TaskStatus.SUCCESS, TaskStatus.ABORTED, TaskStatus.ERROR,
                    TaskStatus.CANCELED
                ],
                callback=None)
            assert task.get('status') == TaskStatus.SUCCESS.value


if __name__ == '__main__':
    unittest.main()<|MERGE_RESOLUTION|>--- conflicted
+++ resolved
@@ -113,29 +113,16 @@
         result = vapp.attach_disk_to_vm(disk_href=disk.get('href'),
                                         vm_name=self.config['vcd']['vm'])
         task = self.client.get_task_monitor().wait_for_status(
-<<<<<<< HEAD
-                                task=taskObj,
-                                timeout=30,
-                                poll_frequency=2,
-                                fail_on_statuses=None,
-                                expected_target_statuses=[
-                                    TaskStatus.SUCCESS,
-                                    TaskStatus.ABORTED,
-                                    TaskStatus.ERROR,
-                                    TaskStatus.CANCELED],
-                                callback=None)
-=======
                             task=result,
                             timeout=60,
                             poll_frequency=2,
-                            fail_on_status=None,
+                            fail_on_statuses=None,
                             expected_target_statuses=[
                                 TaskStatus.SUCCESS,
                                 TaskStatus.ABORTED,
                                 TaskStatus.ERROR,
                                 TaskStatus.CANCELED],
                             callback=None)
->>>>>>> 55ed9c57
         assert task.get('status') == TaskStatus.SUCCESS.value
 
     def test_070_detach_disk_from_vm_in_vapp(self):
@@ -154,29 +141,16 @@
         result = vapp.detach_disk_from_vm(disk_href=disk.get('href'),
                                           vm_name=self.config['vcd']['vm'])
         task = self.client.get_task_monitor().wait_for_status(
-<<<<<<< HEAD
-            task=taskObj,
-            timeout=30,
-            poll_frequency=2,
-            fail_on_statuses=None,
-            expected_target_statuses=[
-                TaskStatus.SUCCESS,
-                TaskStatus.ABORTED,
-                TaskStatus.ERROR,
-                TaskStatus.CANCELED],
-            callback=None)
-=======
                             task=result,
                             timeout=60,
                             poll_frequency=2,
-                            fail_on_status=None,
+                            fail_on_statuses=None,
                             expected_target_statuses=[
                                 TaskStatus.SUCCESS,
                                 TaskStatus.ABORTED,
                                 TaskStatus.ERROR,
                                 TaskStatus.CANCELED],
                             callback=None)
->>>>>>> 55ed9c57
         assert task.get('status') == TaskStatus.SUCCESS.value
 
     def test_080_update_disk(self):
